<<<<<<< HEAD
﻿// Copyright (c) 2007-2018 ppy Pty Ltd <contact@ppy.sh>.
// Licensed under the MIT Licence - https://raw.githubusercontent.com/ppy/osu-framework/master/LICENCE

using System;
using System.Collections.Generic;
using System.Linq;
using OpenTK;
using OpenTK.Graphics;
using osu.Framework.Allocation;
using osu.Framework.Caching;
using osu.Framework.Configuration;
using osu.Framework.Graphics.Containers;
using osu.Framework.Graphics.Shapes;
using osu.Framework.Graphics.Textures;
using osu.Framework.IO.Stores;
using osu.Framework.Localisation;
using JetBrains.Annotations;

namespace osu.Framework.Graphics.Sprites
{
    /// <summary>
    /// A container for simple text rendering purposes. If more complex text rendering is required, use <see cref="TextFlowContainer"/> instead.
    /// </summary>
    public class SpriteText : FillFlowContainer, IHasLineBaseHeight, IHasText, IHasFilterTerms
    {
        public IEnumerable<string> FilterTerms => new[] { displayText };

        private static readonly char[] default_fixed_width_exceptions = { '.', ':', ',' };

        /// <summary>
        /// An array of characters which should not get a fixed width in a <see cref="FixedWidth"/> instance.
        /// </summary>
        protected virtual char[] FixedWidthExceptionCharacters => default_fixed_width_exceptions;

        /// <summary>
        /// Decide whether we want to make our SpriteText's vertical size to be <see cref="TextSize"/> (the full height) or precisely the size of used characters.
        /// Set to false to allow better centering of individual characters/numerals/etc.
        /// </summary>
        public bool UseFullGlyphHeight = true;

        public override bool IsPresent => base.IsPresent && !string.IsNullOrEmpty(displayText);

        /// <summary>
        /// True if the text should be wrapped if it gets too wide. Note that \n does NOT cause a line break. If you need explicit line breaks, use <see cref="TextFlowContainer"/> instead.
        /// </summary>
        public bool AllowMultiline
        {
            get { return Direction == FillDirection.Full; }
            set { Direction = value ? FillDirection.Full : FillDirection.Horizontal; }
        }

        private string font;

        /// <summary>
        /// The name of the font to use when looking up textures for the individual characters.
        /// </summary>
        public string Font
        {
            get { return font; }
            set
            {
                font = value;
                layout.Invalidate();
            }
        }

        private bool shadow;

        /// <summary>
        /// True if a shadow should be displayed around the text.
        /// </summary>
        public bool Shadow
        {
            get { return shadow; }
            set
            {
                if (shadow == value) return;

                shadow = value;
                layout.Invalidate(); // Trigger a layout refresh
            }
        }


        private Color4 shadowColour = new Color4(0f, 0f, 0f, 0.2f);

        /// <summary>
        /// The colour of the shadow displayed around the text. A shadow will only be displayed if the <see cref="Shadow"/> property is set to true.
        /// </summary>
        public Color4 ShadowColour
        {
            get { return shadowColour; }
            set
            {
                shadowColour = value;
                if (shadow)
                    layout.Invalidate();
            }
        }

        /// <summary>
        /// Gets the base height of the font used by this text. If the font of this text is invalid, 0 is returned.
        /// </summary>
        public float LineBaseHeight
        {
            get
            {
                var baseHeight = store.GetBaseHeight(Font);
                if (baseHeight.HasValue)
                    return baseHeight.Value * TextSize;

                if (string.IsNullOrEmpty(displayText))
                    return 0;

                return store.GetBaseHeight(displayText[0]).GetValueOrDefault() * TextSize;
            }
        }

        private Cached layout = new Cached();

        private float spaceWidth;

        private FontStore store;

        public override bool HandleKeyboardInput => false;
        public override bool HandleMouseInput => false;

        /// <summary>
        /// Creates a new sprite text. <see cref="Container{T}.AutoSizeAxes"/> is set to <see cref="Axes.Both"/> by default.
        /// </summary>
        public SpriteText()
        {
            AutoSizeAxes = Axes.Both;
        }

        private const float default_text_size = 20;

        private float textSize = default_text_size;

        /// <summary>
        /// The size of the text in local space. This means that if TextSize is set to 16, a single line will have a height of 16.
        /// </summary>
        public float TextSize
        {
            get { return textSize; }
            set
            {
                if (textSize == value) return;

                textSize = value;

                layout.Invalidate();
            }
        }

        [BackgroundDependencyLoader]
        private void load(FontStore store, LocalisationEngine localisation)
        {
            this.store = store;
            localisationEngine = localisation;
            updateLocalisedBindable();

            spaceWidth = CreateCharacterDrawable('.')?.DrawWidth * 2 ?? default_text_size;

            validateLayout();
        }

        private LocalisationEngine localisationEngine;

        [NotNull]
        private string displayText = string.Empty;

        private LocalisableString localisableText;

        /// <summary>
        /// Get or set a <see cref="LocalisableString"/> providing all necessary information to apply localisation to a text sequence.
        /// <para>Changing the bindable values is allowed, although you should create a new <see cref="LocalisableString"/> when changing two or more values.</para>
        /// </summary>
        [NotNull]
        public LocalisableString LocalisableText
        {
            get => localisableText;
            set
            {
                localisableText = value;

                if (IsLoaded)
                    updateLocalisedBindable();
            }
        }

        /// <summary>
        /// Get the currently displayed text or set an unlocalised text to be displayed.
        /// </summary>
        public string Text
        {
            [NotNull]
            get => displayText;
            [CanBeNull]
            set => LocalisableText = value ?? string.Empty;
        }

        private Bindable<string> displayTextBindable;

        private void updateLocalisedBindable()
        {
            if (displayTextBindable != null)
                displayTextBindable.ValueChanged -= setText;

            if (localisableText == null)
                return;

            displayTextBindable = localisationEngine.GetBindableFor(localisableText);
            displayTextBindable.ValueChanged += setText;
            displayTextBindable.TriggerChange();
        }

        private void setText(string newText)
        {
            if (displayText == newText)
                return;

            displayText = newText ?? string.Empty;
            layout.Invalidate();
        }

        private float? constantWidth;
        /// <summary>
        /// True if all characters should be spaced apart the same distance.
        /// </summary>
        public bool FixedWidth;

        protected override void Update()
        {
            base.Update();
            validateLayout();
        }

        private void validateLayout()
        {
            if (!layout.IsValid)
            {
                computeLayout();
                layout.Validate();
            }
        }

        public override bool Invalidate(Invalidation invalidation = Invalidation.All, Drawable source = null, bool shallPropagate = true)
        {
            if ((invalidation & Invalidation.Colour) > 0 && Shadow)
                layout.Invalidate(); //we may need to recompute the shadow alpha if our text colour has changed (see shadowAlpha).

            return base.Invalidate(invalidation, source, shallPropagate);
        }

        private string lastText;
        private float lastShadowAlpha;
        private string lastFont;

        private void computeLayout()
        {
            bool allowKeepingExistingDrawables = true;

            //adjust shadow alpha based on highest component intensity to avoid muddy display of darker text.
            //squared result for quadratic fall-off seems to give the best result.
            var avgColour = (Color4)DrawInfo.Colour.AverageColour;
            float shadowAlpha = (float)Math.Pow(Math.Max(Math.Max(avgColour.R, avgColour.G), avgColour.B), 2);

            //we can't keep existing drawabled if our shadow has changed, as the shadow is applied in the add-loop.
            //this could potentially be optimised if necessary.
            allowKeepingExistingDrawables &= shadowAlpha == lastShadowAlpha && font == lastFont;

            lastShadowAlpha = shadowAlpha;
            lastFont = font;

            //keep sprites which haven't changed since last layout.
            List<Drawable> keepDrawables = new List<Drawable>();

            if (allowKeepingExistingDrawables)
            {
                if (lastText == displayText)
                    return;

                int length = Math.Min(lastText?.Length ?? 0, displayText.Length);
                keepDrawables.AddRange(Children.TakeWhile((n, i) => i < length && lastText[i] == displayText[i]));
                RemoveRange(keepDrawables); //doesn't dispose
            }

            Clear();

            if (displayText.Length == 0)
                return;

            if (FixedWidth && !constantWidth.HasValue)
                constantWidth = CreateCharacterDrawable('D').DrawWidth;

            foreach (var k in keepDrawables)
                Add(k);

            for (int index = keepDrawables.Count; index < displayText.Length; index++)
            {
                char c = displayText[index];

                bool fixedWidth = FixedWidth && !FixedWidthExceptionCharacters.Contains(c);

                Drawable d;

                if (char.IsWhiteSpace(c))
                {
                    float width = fixedWidth ? constantWidth.GetValueOrDefault() : spaceWidth;

                    switch ((int)c)
                    {
                        case 0x3000: //double-width space
                            width *= 2;
                            break;
                    }

                    d = new Container
                    {
                        Size = new Vector2(width),
                        Scale = new Vector2(TextSize),
                        Colour = Color4.Transparent,
                    };
                }
                else
                {
                    d = CreateCharacterDrawable(c);

                    if (fixedWidth)
                    {
                        d.Anchor = Anchor.TopCentre;
                        d.Origin = Anchor.TopCentre;
                    }

                    var ctn = new Container
                    {
                        Size = new Vector2(fixedWidth ? constantWidth.GetValueOrDefault() : d.DrawSize.X, UseFullGlyphHeight ? 1 : d.DrawSize.Y),
                        Scale = new Vector2(TextSize),
                        Child = d
                    };

                    if (shadow && shadowAlpha > 0)
                    {
                        Drawable shadowDrawable = CreateCharacterDrawable(c);
                        shadowDrawable.Position = new Vector2(0, 0.06f);
                        shadowDrawable.Anchor = d.Anchor;
                        shadowDrawable.Origin = d.Origin;
                        shadowDrawable.Alpha = shadowAlpha;
                        shadowDrawable.Colour = shadowColour;
                        shadowDrawable.Depth = float.MaxValue;
                        ctn.Add(shadowDrawable);
                    }

                    d = ctn;
                }

                Add(d);
            }

            lastText = displayText;
        }

        /// <summary>
        /// Creates a <see cref="Drawable"/> to use if the current font does not have a texture for a character.
        /// </summary>
        /// <returns>The <see cref="Drawable"/> to use if the current font does not have a texture for a character.</returns>
        protected virtual Drawable CreateFallbackCharacterDrawable() => new Box
        {
            Origin = Anchor.Centre,
            Anchor = Anchor.Centre,
            Scale = new Vector2(0.7f)
        };

        /// <summary>
        /// Creates a <see cref="Drawable"/> to use for a given character.
        /// </summary>
        /// <param name="c">The character the drawable should be created for.</param>
        /// <returns>The <see cref="Drawable"/> created for the given character.</returns>
        protected virtual Drawable CreateCharacterDrawable(char c)
        {
            var tex = GetTextureForCharacter(c);
            if (tex != null)
                return new Sprite { Texture = tex };

            return CreateFallbackCharacterDrawable();
        }

        /// <summary>
        /// Gets the texture for the given character.
        /// </summary>
        /// <param name="c">The character to get the texture for.</param>
        /// <returns>The texture for the given character.</returns>
        protected Texture GetTextureForCharacter(char c)
        {
            return store?.Get(getTextureName(c)) ?? store?.Get(getTextureName(c, false));
        }

        private string getTextureName(char c, bool useFont = true) => !useFont || string.IsNullOrEmpty(Font) ? c.ToString() : $@"{Font}/{c}";

        public override string ToString()
        {
            return $@"""{Text}"" " + base.ToString();
        }
    }
}
=======
﻿// Copyright (c) 2007-2018 ppy Pty Ltd <contact@ppy.sh>.
// Licensed under the MIT Licence - https://raw.githubusercontent.com/ppy/osu-framework/master/LICENCE

using OpenTK;
using OpenTK.Graphics;
using osu.Framework.Allocation;
using osu.Framework.Caching;
using osu.Framework.Configuration;
using osu.Framework.Graphics.Containers;
using osu.Framework.Graphics.Shapes;
using osu.Framework.Graphics.Textures;
using osu.Framework.Graphics.UserInterface;
using osu.Framework.IO.Stores;
using System;
using System.Collections.Generic;
using System.Linq;
using osu.Framework.Extensions.IEnumerableExtensions;

namespace osu.Framework.Graphics.Sprites
{
    /// <summary>
    /// A container for simple text rendering purposes. If more complex text rendering is required, use <see cref="TextFlowContainer"/> instead.
    /// </summary>
    public class SpriteText : FillFlowContainer, IHasCurrentValue<string>, IHasLineBaseHeight, IHasText, IHasFilterTerms
    {
        public IEnumerable<string> FilterTerms => new[] { Text };

        private static readonly char[] default_fixed_width_exceptions = { '.', ':', ',' };

        /// <summary>
        /// An array of characters which should not get a fixed width in a <see cref="FixedWidth"/> instance.
        /// </summary>
        protected virtual char[] FixedWidthExceptionCharacters => default_fixed_width_exceptions;

        /// <summary>
        /// Decide whether we want to make our SpriteText's vertical size to be <see cref="TextSize"/> (the full height) or precisely the size of used characters.
        /// Set to false to allow better centering of individual characters/numerals/etc.
        /// </summary>
        public bool UseFullGlyphHeight = true;

        public override bool IsPresent => base.IsPresent && !string.IsNullOrEmpty(text);

        /// <summary>
        /// True if the text should be wrapped if it gets too wide. Note that \n does NOT cause a line break. If you need explicit line breaks, use <see cref="TextFlowContainer"/> instead.
        /// </summary>
        public bool AllowMultiline
        {
            get { return Direction == FillDirection.Full; }
            set { Direction = value ? FillDirection.Full : FillDirection.Horizontal; }
        }

        private string font;

        /// <summary>
        /// The name of the font to use when looking up textures for the individual characters.
        /// </summary>
        public string Font
        {
            get { return font; }
            set
            {
                font = value;
                layout.Invalidate();
            }
        }

        private bool shadow;

        /// <summary>
        /// True if a shadow should be displayed around the text.
        /// </summary>
        public bool Shadow
        {
            get { return shadow; }
            set
            {
                if (shadow == value) return;

                shadow = value;
                layout.Invalidate(); // Trigger a layout refresh
            }
        }


        private Color4 shadowColour = new Color4(0f, 0f, 0f, 0.2f);

        /// <summary>
        /// The colour of the shadow displayed around the text. A shadow will only be displayed if the <see cref="Shadow"/> property is set to true.
        /// </summary>
        public Color4 ShadowColour
        {
            get { return shadowColour; }
            set
            {
                shadowColour = value;
                if (shadow)
                    layout.Invalidate();
            }
        }

        /// <summary>
        /// Gets the base height of the font used by this text. If the font of this text is invalid, 0 is returned.
        /// </summary>
        public float LineBaseHeight
        {
            get
            {
                var baseHeight = store.GetBaseHeight(Font);
                if (baseHeight.HasValue)
                    return baseHeight.Value * TextSize;

                if (string.IsNullOrEmpty(Text))
                    return 0;

                return store.GetBaseHeight(Text[0]).GetValueOrDefault() * TextSize;
            }
        }

        private Cached layout = new Cached();

        private float spaceWidth;

        private FontStore store;

        public override bool HandleKeyboardInput => false;
        public override bool HandleMouseInput => false;

        /// <summary>
        /// Creates a new sprite text. <see cref="Container{T}.AutoSizeAxes"/> is set to <see cref="Axes.Both"/> by default.
        /// </summary>
        public SpriteText()
        {
            AutoSizeAxes = Axes.Both;
        }

        private const float default_text_size = 20;

        private float textSize = default_text_size;

        /// <summary>
        /// The size of the text in local space. This means that if TextSize is set to 16, a single line will have a height of 16.
        /// </summary>
        public float TextSize
        {
            get { return textSize; }
            set
            {
                if (textSize == value) return;

                textSize = value;

                layout.Invalidate();
            }
        }

        [BackgroundDependencyLoader]
        private void load(FontStore store)
        {
            this.store = store;

            spaceWidth = CreateCharacterDrawable('.')?.DrawWidth * 2 ?? default_text_size;

            validateLayout();
        }

        private Bindable<string> current;

        /// <summary>
        /// Implements the <see cref="IHasCurrentValue{T}"/> interface.
        /// </summary>
        public Bindable<string> Current
        {
            get { return current; }
            set
            {
                if (current != null)
                    current.ValueChanged -= setText;
                if (value != null)
                {
                    value.ValueChanged += setText;
                    value.TriggerChange();
                }

                current = value;
            }
        }

        private void setText(string newText)
        {
            if (text == newText)
                return;

            text = newText ?? string.Empty;
            layout.Invalidate();
        }

        private string text = string.Empty;

        /// <summary>
        /// Gets or sets the text to be displayed.
        /// </summary>
        public string Text
        {
            get { return text; }
            set
            {
                if (current != null)
                    throw new InvalidOperationException($@"property {nameof(Text)} cannot be set manually if {nameof(Current)} set");

                setText(value);
            }
        }

        private float? constantWidth;
        /// <summary>
        /// True if all characters should be spaced apart the same distance.
        /// </summary>
        public bool FixedWidth;

        protected override void Update()
        {
            base.Update();
            validateLayout();
        }

        private void validateLayout()
        {
            if (!layout.IsValid)
            {
                computeLayout();
                layout.Validate();
            }
        }

        public override bool Invalidate(Invalidation invalidation = Invalidation.All, Drawable source = null, bool shallPropagate = true)
        {
            if ((invalidation & Invalidation.Colour) > 0 && Shadow)
                layout.Invalidate(); //we may need to recompute the shadow alpha if our text colour has changed (see shadowAlpha).

            return base.Invalidate(invalidation, source, shallPropagate);
        }

        private string lastText;
        private float lastShadowAlpha;
        private string lastFont;

        private void computeLayout()
        {
            //adjust shadow alpha based on highest component intensity to avoid muddy display of darker text.
            //squared result for quadratic fall-off seems to give the best result.
            var avgColour = (Color4)DrawInfo.Colour.AverageColour;
            float shadowAlpha = (float)Math.Pow(Math.Max(Math.Max(avgColour.R, avgColour.G), avgColour.B), 2);

            //we can't keep existing drawabled if our shadow has changed, as the shadow is applied in the add-loop.
            //this could potentially be optimised if necessary.
            bool allowKeepingExistingDrawables = shadowAlpha == lastShadowAlpha && font == lastFont;

            lastShadowAlpha = shadowAlpha;
            lastFont = font;

            //keep sprites which haven't changed since last layout.
            List<Drawable> keepDrawables = new List<Drawable>();

            if (allowKeepingExistingDrawables)
            {
                if (lastText == text)
                {
                    Children.ForEach(c => c.Scale = new Vector2(TextSize));
                    return;
                }

                int length = Math.Min(lastText?.Length ?? 0, text.Length);
                keepDrawables.AddRange(Children.TakeWhile((n, i) => i < length && lastText[i] == text[i]));
                RemoveRange(keepDrawables); //doesn't dispose
            }

            Clear();

            if (text.Length == 0)
                return;

            if (FixedWidth && !constantWidth.HasValue)
                constantWidth = CreateCharacterDrawable('D').DrawWidth;

            foreach (var k in keepDrawables)
            {
                k.Scale = new Vector2(TextSize);
                Add(k);
            }

            for (int index = keepDrawables.Count; index < text.Length; index++)
            {
                char c = text[index];

                bool fixedWidth = FixedWidth && !FixedWidthExceptionCharacters.Contains(c);

                Drawable d;

                if (char.IsWhiteSpace(c))
                {
                    float width = fixedWidth ? constantWidth.GetValueOrDefault() : spaceWidth;

                    switch ((int)c)
                    {
                        case 0x3000: //double-width space
                            width *= 2;
                            break;
                    }

                    d = new Container
                    {
                        Size = new Vector2(width),
                        Scale = new Vector2(TextSize),
                        Colour = Color4.Transparent,
                    };
                }
                else
                {
                    d = CreateCharacterDrawable(c);

                    if (fixedWidth)
                    {
                        d.Anchor = Anchor.TopCentre;
                        d.Origin = Anchor.TopCentre;
                    }

                    var ctn = new Container
                    {
                        Size = new Vector2(fixedWidth ? constantWidth.GetValueOrDefault() : d.DrawSize.X, UseFullGlyphHeight ? 1 : d.DrawSize.Y),
                        Scale = new Vector2(TextSize),
                        Child = d
                    };

                    if (shadow && shadowAlpha > 0)
                    {
                        Drawable shadowDrawable = CreateCharacterDrawable(c);
                        shadowDrawable.Position = new Vector2(0, 0.06f);
                        shadowDrawable.Anchor = d.Anchor;
                        shadowDrawable.Origin = d.Origin;
                        shadowDrawable.Alpha = shadowAlpha;
                        shadowDrawable.Colour = shadowColour;
                        shadowDrawable.Depth = float.MaxValue;
                        ctn.Add(shadowDrawable);
                    }

                    d = ctn;
                }

                Add(d);
            }

            lastText = text;
        }

        /// <summary>
        /// Creates a <see cref="Drawable"/> to use if the current font does not have a texture for a character.
        /// </summary>
        /// <returns>The <see cref="Drawable"/> to use if the current font does not have a texture for a character.</returns>
        protected virtual Drawable CreateFallbackCharacterDrawable() => new Box
        {
            Origin = Anchor.Centre,
            Anchor = Anchor.Centre,
            Scale = new Vector2(0.7f)
        };

        /// <summary>
        /// Creates a <see cref="Drawable"/> to use for a given character.
        /// </summary>
        /// <param name="c">The character the drawable should be created for.</param>
        /// <returns>The <see cref="Drawable"/> created for the given character.</returns>
        protected virtual Drawable CreateCharacterDrawable(char c)
        {
            var tex = GetTextureForCharacter(c);
            if (tex != null)
                return new Sprite { Texture = tex };

            return CreateFallbackCharacterDrawable();
        }

        /// <summary>
        /// Gets the texture for the given character.
        /// </summary>
        /// <param name="c">The character to get the texture for.</param>
        /// <returns>The texture for the given character.</returns>
        protected Texture GetTextureForCharacter(char c)
        {
            return store?.Get(getTextureName(c)) ?? store?.Get(getTextureName(c, false));
        }

        private string getTextureName(char c, bool useFont = true) => !useFont || string.IsNullOrEmpty(Font) ? c.ToString() : $@"{Font}/{c}";

        public override string ToString()
        {
            return $@"""{Text}"" " + base.ToString();
        }
    }
}
>>>>>>> b210a4bd
<|MERGE_RESOLUTION|>--- conflicted
+++ resolved
@@ -1,4 +1,3 @@
-<<<<<<< HEAD
 ﻿// Copyright (c) 2007-2018 ppy Pty Ltd <contact@ppy.sh>.
 // Licensed under the MIT Licence - https://raw.githubusercontent.com/ppy/osu-framework/master/LICENCE
 
@@ -14,6 +13,10 @@
 using osu.Framework.Graphics.Shapes;
 using osu.Framework.Graphics.Textures;
 using osu.Framework.IO.Stores;
+using System;
+using System.Collections.Generic;
+using System.Linq;
+using osu.Framework.Extensions.IEnumerableExtensions;
 using osu.Framework.Localisation;
 using JetBrains.Annotations;
 
@@ -260,8 +263,6 @@
 
         private void computeLayout()
         {
-            bool allowKeepingExistingDrawables = true;
-
             //adjust shadow alpha based on highest component intensity to avoid muddy display of darker text.
             //squared result for quadratic fall-off seems to give the best result.
             var avgColour = (Color4)DrawInfo.Colour.AverageColour;
@@ -269,7 +270,7 @@
 
             //we can't keep existing drawabled if our shadow has changed, as the shadow is applied in the add-loop.
             //this could potentially be optimised if necessary.
-            allowKeepingExistingDrawables &= shadowAlpha == lastShadowAlpha && font == lastFont;
+            bool allowKeepingExistingDrawables = shadowAlpha == lastShadowAlpha && font == lastFont;
 
             lastShadowAlpha = shadowAlpha;
             lastFont = font;
@@ -279,8 +280,11 @@
 
             if (allowKeepingExistingDrawables)
             {
-                if (lastText == displayText)
+                if (lastText == text)
+                {
+                    Children.ForEach(c => c.Scale = new Vector2(TextSize));
                     return;
+                }
 
                 int length = Math.Min(lastText?.Length ?? 0, displayText.Length);
                 keepDrawables.AddRange(Children.TakeWhile((n, i) => i < length && lastText[i] == displayText[i]));
@@ -296,7 +300,10 @@
                 constantWidth = CreateCharacterDrawable('D').DrawWidth;
 
             foreach (var k in keepDrawables)
+            {
+                k.Scale = new Vector2(TextSize);
                 Add(k);
+            }
 
             for (int index = keepDrawables.Count; index < displayText.Length; index++)
             {
@@ -404,403 +411,4 @@
             return $@"""{Text}"" " + base.ToString();
         }
     }
-}
-=======
-﻿// Copyright (c) 2007-2018 ppy Pty Ltd <contact@ppy.sh>.
-// Licensed under the MIT Licence - https://raw.githubusercontent.com/ppy/osu-framework/master/LICENCE
-
-using OpenTK;
-using OpenTK.Graphics;
-using osu.Framework.Allocation;
-using osu.Framework.Caching;
-using osu.Framework.Configuration;
-using osu.Framework.Graphics.Containers;
-using osu.Framework.Graphics.Shapes;
-using osu.Framework.Graphics.Textures;
-using osu.Framework.Graphics.UserInterface;
-using osu.Framework.IO.Stores;
-using System;
-using System.Collections.Generic;
-using System.Linq;
-using osu.Framework.Extensions.IEnumerableExtensions;
-
-namespace osu.Framework.Graphics.Sprites
-{
-    /// <summary>
-    /// A container for simple text rendering purposes. If more complex text rendering is required, use <see cref="TextFlowContainer"/> instead.
-    /// </summary>
-    public class SpriteText : FillFlowContainer, IHasCurrentValue<string>, IHasLineBaseHeight, IHasText, IHasFilterTerms
-    {
-        public IEnumerable<string> FilterTerms => new[] { Text };
-
-        private static readonly char[] default_fixed_width_exceptions = { '.', ':', ',' };
-
-        /// <summary>
-        /// An array of characters which should not get a fixed width in a <see cref="FixedWidth"/> instance.
-        /// </summary>
-        protected virtual char[] FixedWidthExceptionCharacters => default_fixed_width_exceptions;
-
-        /// <summary>
-        /// Decide whether we want to make our SpriteText's vertical size to be <see cref="TextSize"/> (the full height) or precisely the size of used characters.
-        /// Set to false to allow better centering of individual characters/numerals/etc.
-        /// </summary>
-        public bool UseFullGlyphHeight = true;
-
-        public override bool IsPresent => base.IsPresent && !string.IsNullOrEmpty(text);
-
-        /// <summary>
-        /// True if the text should be wrapped if it gets too wide. Note that \n does NOT cause a line break. If you need explicit line breaks, use <see cref="TextFlowContainer"/> instead.
-        /// </summary>
-        public bool AllowMultiline
-        {
-            get { return Direction == FillDirection.Full; }
-            set { Direction = value ? FillDirection.Full : FillDirection.Horizontal; }
-        }
-
-        private string font;
-
-        /// <summary>
-        /// The name of the font to use when looking up textures for the individual characters.
-        /// </summary>
-        public string Font
-        {
-            get { return font; }
-            set
-            {
-                font = value;
-                layout.Invalidate();
-            }
-        }
-
-        private bool shadow;
-
-        /// <summary>
-        /// True if a shadow should be displayed around the text.
-        /// </summary>
-        public bool Shadow
-        {
-            get { return shadow; }
-            set
-            {
-                if (shadow == value) return;
-
-                shadow = value;
-                layout.Invalidate(); // Trigger a layout refresh
-            }
-        }
-
-
-        private Color4 shadowColour = new Color4(0f, 0f, 0f, 0.2f);
-
-        /// <summary>
-        /// The colour of the shadow displayed around the text. A shadow will only be displayed if the <see cref="Shadow"/> property is set to true.
-        /// </summary>
-        public Color4 ShadowColour
-        {
-            get { return shadowColour; }
-            set
-            {
-                shadowColour = value;
-                if (shadow)
-                    layout.Invalidate();
-            }
-        }
-
-        /// <summary>
-        /// Gets the base height of the font used by this text. If the font of this text is invalid, 0 is returned.
-        /// </summary>
-        public float LineBaseHeight
-        {
-            get
-            {
-                var baseHeight = store.GetBaseHeight(Font);
-                if (baseHeight.HasValue)
-                    return baseHeight.Value * TextSize;
-
-                if (string.IsNullOrEmpty(Text))
-                    return 0;
-
-                return store.GetBaseHeight(Text[0]).GetValueOrDefault() * TextSize;
-            }
-        }
-
-        private Cached layout = new Cached();
-
-        private float spaceWidth;
-
-        private FontStore store;
-
-        public override bool HandleKeyboardInput => false;
-        public override bool HandleMouseInput => false;
-
-        /// <summary>
-        /// Creates a new sprite text. <see cref="Container{T}.AutoSizeAxes"/> is set to <see cref="Axes.Both"/> by default.
-        /// </summary>
-        public SpriteText()
-        {
-            AutoSizeAxes = Axes.Both;
-        }
-
-        private const float default_text_size = 20;
-
-        private float textSize = default_text_size;
-
-        /// <summary>
-        /// The size of the text in local space. This means that if TextSize is set to 16, a single line will have a height of 16.
-        /// </summary>
-        public float TextSize
-        {
-            get { return textSize; }
-            set
-            {
-                if (textSize == value) return;
-
-                textSize = value;
-
-                layout.Invalidate();
-            }
-        }
-
-        [BackgroundDependencyLoader]
-        private void load(FontStore store)
-        {
-            this.store = store;
-
-            spaceWidth = CreateCharacterDrawable('.')?.DrawWidth * 2 ?? default_text_size;
-
-            validateLayout();
-        }
-
-        private Bindable<string> current;
-
-        /// <summary>
-        /// Implements the <see cref="IHasCurrentValue{T}"/> interface.
-        /// </summary>
-        public Bindable<string> Current
-        {
-            get { return current; }
-            set
-            {
-                if (current != null)
-                    current.ValueChanged -= setText;
-                if (value != null)
-                {
-                    value.ValueChanged += setText;
-                    value.TriggerChange();
-                }
-
-                current = value;
-            }
-        }
-
-        private void setText(string newText)
-        {
-            if (text == newText)
-                return;
-
-            text = newText ?? string.Empty;
-            layout.Invalidate();
-        }
-
-        private string text = string.Empty;
-
-        /// <summary>
-        /// Gets or sets the text to be displayed.
-        /// </summary>
-        public string Text
-        {
-            get { return text; }
-            set
-            {
-                if (current != null)
-                    throw new InvalidOperationException($@"property {nameof(Text)} cannot be set manually if {nameof(Current)} set");
-
-                setText(value);
-            }
-        }
-
-        private float? constantWidth;
-        /// <summary>
-        /// True if all characters should be spaced apart the same distance.
-        /// </summary>
-        public bool FixedWidth;
-
-        protected override void Update()
-        {
-            base.Update();
-            validateLayout();
-        }
-
-        private void validateLayout()
-        {
-            if (!layout.IsValid)
-            {
-                computeLayout();
-                layout.Validate();
-            }
-        }
-
-        public override bool Invalidate(Invalidation invalidation = Invalidation.All, Drawable source = null, bool shallPropagate = true)
-        {
-            if ((invalidation & Invalidation.Colour) > 0 && Shadow)
-                layout.Invalidate(); //we may need to recompute the shadow alpha if our text colour has changed (see shadowAlpha).
-
-            return base.Invalidate(invalidation, source, shallPropagate);
-        }
-
-        private string lastText;
-        private float lastShadowAlpha;
-        private string lastFont;
-
-        private void computeLayout()
-        {
-            //adjust shadow alpha based on highest component intensity to avoid muddy display of darker text.
-            //squared result for quadratic fall-off seems to give the best result.
-            var avgColour = (Color4)DrawInfo.Colour.AverageColour;
-            float shadowAlpha = (float)Math.Pow(Math.Max(Math.Max(avgColour.R, avgColour.G), avgColour.B), 2);
-
-            //we can't keep existing drawabled if our shadow has changed, as the shadow is applied in the add-loop.
-            //this could potentially be optimised if necessary.
-            bool allowKeepingExistingDrawables = shadowAlpha == lastShadowAlpha && font == lastFont;
-
-            lastShadowAlpha = shadowAlpha;
-            lastFont = font;
-
-            //keep sprites which haven't changed since last layout.
-            List<Drawable> keepDrawables = new List<Drawable>();
-
-            if (allowKeepingExistingDrawables)
-            {
-                if (lastText == text)
-                {
-                    Children.ForEach(c => c.Scale = new Vector2(TextSize));
-                    return;
-                }
-
-                int length = Math.Min(lastText?.Length ?? 0, text.Length);
-                keepDrawables.AddRange(Children.TakeWhile((n, i) => i < length && lastText[i] == text[i]));
-                RemoveRange(keepDrawables); //doesn't dispose
-            }
-
-            Clear();
-
-            if (text.Length == 0)
-                return;
-
-            if (FixedWidth && !constantWidth.HasValue)
-                constantWidth = CreateCharacterDrawable('D').DrawWidth;
-
-            foreach (var k in keepDrawables)
-            {
-                k.Scale = new Vector2(TextSize);
-                Add(k);
-            }
-
-            for (int index = keepDrawables.Count; index < text.Length; index++)
-            {
-                char c = text[index];
-
-                bool fixedWidth = FixedWidth && !FixedWidthExceptionCharacters.Contains(c);
-
-                Drawable d;
-
-                if (char.IsWhiteSpace(c))
-                {
-                    float width = fixedWidth ? constantWidth.GetValueOrDefault() : spaceWidth;
-
-                    switch ((int)c)
-                    {
-                        case 0x3000: //double-width space
-                            width *= 2;
-                            break;
-                    }
-
-                    d = new Container
-                    {
-                        Size = new Vector2(width),
-                        Scale = new Vector2(TextSize),
-                        Colour = Color4.Transparent,
-                    };
-                }
-                else
-                {
-                    d = CreateCharacterDrawable(c);
-
-                    if (fixedWidth)
-                    {
-                        d.Anchor = Anchor.TopCentre;
-                        d.Origin = Anchor.TopCentre;
-                    }
-
-                    var ctn = new Container
-                    {
-                        Size = new Vector2(fixedWidth ? constantWidth.GetValueOrDefault() : d.DrawSize.X, UseFullGlyphHeight ? 1 : d.DrawSize.Y),
-                        Scale = new Vector2(TextSize),
-                        Child = d
-                    };
-
-                    if (shadow && shadowAlpha > 0)
-                    {
-                        Drawable shadowDrawable = CreateCharacterDrawable(c);
-                        shadowDrawable.Position = new Vector2(0, 0.06f);
-                        shadowDrawable.Anchor = d.Anchor;
-                        shadowDrawable.Origin = d.Origin;
-                        shadowDrawable.Alpha = shadowAlpha;
-                        shadowDrawable.Colour = shadowColour;
-                        shadowDrawable.Depth = float.MaxValue;
-                        ctn.Add(shadowDrawable);
-                    }
-
-                    d = ctn;
-                }
-
-                Add(d);
-            }
-
-            lastText = text;
-        }
-
-        /// <summary>
-        /// Creates a <see cref="Drawable"/> to use if the current font does not have a texture for a character.
-        /// </summary>
-        /// <returns>The <see cref="Drawable"/> to use if the current font does not have a texture for a character.</returns>
-        protected virtual Drawable CreateFallbackCharacterDrawable() => new Box
-        {
-            Origin = Anchor.Centre,
-            Anchor = Anchor.Centre,
-            Scale = new Vector2(0.7f)
-        };
-
-        /// <summary>
-        /// Creates a <see cref="Drawable"/> to use for a given character.
-        /// </summary>
-        /// <param name="c">The character the drawable should be created for.</param>
-        /// <returns>The <see cref="Drawable"/> created for the given character.</returns>
-        protected virtual Drawable CreateCharacterDrawable(char c)
-        {
-            var tex = GetTextureForCharacter(c);
-            if (tex != null)
-                return new Sprite { Texture = tex };
-
-            return CreateFallbackCharacterDrawable();
-        }
-
-        /// <summary>
-        /// Gets the texture for the given character.
-        /// </summary>
-        /// <param name="c">The character to get the texture for.</param>
-        /// <returns>The texture for the given character.</returns>
-        protected Texture GetTextureForCharacter(char c)
-        {
-            return store?.Get(getTextureName(c)) ?? store?.Get(getTextureName(c, false));
-        }
-
-        private string getTextureName(char c, bool useFont = true) => !useFont || string.IsNullOrEmpty(Font) ? c.ToString() : $@"{Font}/{c}";
-
-        public override string ToString()
-        {
-            return $@"""{Text}"" " + base.ToString();
-        }
-    }
-}
->>>>>>> b210a4bd
+}