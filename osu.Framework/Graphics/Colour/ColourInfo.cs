--- conflicted
+++ resolved
@@ -214,14 +214,23 @@
             }
         }
 
-<<<<<<< HEAD
-        public override string ToString() =>
-            HasSingleColour ?
-            $@"{TopLeft} (Single)" :
-            $@"{TopLeft}, {TopRight}, {BottomLeft}, {BottomRight}";
-=======
+        /// <summary>
+        /// The minimum alpha value of all four corners.
+        /// </summary>
+        public float MinAlpha
+        {
+            get
+            {
+                float min = TopLeft.Linear.A;
+                if (TopRight.Linear.A < min) min = TopRight.Linear.A;
+                if (BottomLeft.Linear.A < min) min = BottomLeft.Linear.A;
+                if (BottomRight.Linear.A < min) min = BottomRight.Linear.A;
+
+                return min;
+            }
+        }
+
         public override string ToString() => HasSingleColour ? $@"{TopLeft} (Single)" : $@"{TopLeft}, {TopRight}, {BottomLeft}, {BottomRight}";
->>>>>>> 9d8c5715
 
         public static implicit operator ColourInfo(SRGBColour colour) => SingleColour(colour);
         public static implicit operator SRGBColour(ColourInfo colour) => colour.singleColour;
