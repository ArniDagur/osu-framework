--- conflicted
+++ resolved
@@ -2,11 +2,8 @@
 // See the LICENCE file in the repository root for full licence text.
 
 using System;
-<<<<<<< HEAD
+using osu.Framework.Statistics;
 using System.Diagnostics;
-=======
-using osu.Framework.Statistics;
->>>>>>> 7ae8ed04
 using osu.Framework.Threading;
 
 namespace osu.Framework.Graphics.Containers
@@ -48,33 +45,17 @@
         protected override void EndDelayedLoad(Drawable content)
         {
             base.EndDelayedLoad(content);
-<<<<<<< HEAD
             Debug.Assert(unloadSchedule == null);
-=======
-
->>>>>>> 7ae8ed04
             unloadSchedule = OptimisingContainer?.ScheduleCheckAction(checkForUnload);
             loaded_count.Value++;
         }
 
         protected override void CancelTasks()
         {
-<<<<<<< HEAD
             base.CancelTasks();
 
             unloadSchedule?.Cancel();
             unloadSchedule = null;
-=======
-            if (unloadSchedule != null)
-            {
-                unloadSchedule.Cancel();
-                unloadSchedule = null;
-
-                loaded_count.Value--;
-            }
-
-            base.Dispose(isDisposing);
->>>>>>> 7ae8ed04
         }
 
         private void checkForUnload()
@@ -92,13 +73,8 @@
                 Content = null;
 
                 timeHidden = 0;
-<<<<<<< HEAD
 
                 CancelTasks();
-=======
-                unloadSchedule?.Cancel();
-                unloadSchedule = null;
->>>>>>> 7ae8ed04
             }
         }
     }
