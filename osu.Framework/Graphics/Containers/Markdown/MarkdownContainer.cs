﻿// Copyright (c) ppy Pty Ltd <contact@ppy.sh>. Licensed under the MIT Licence.
// See the LICENCE file in the repository root for full licence text.

using System;
using Markdig;
using Markdig.Extensions.AutoIdentifiers;
using Markdig.Extensions.Tables;
using Markdig.Syntax;
using osu.Framework.Allocation;
using osu.Framework.Caching;
using osu.Framework.Graphics.Sprites;
using osuTK;

namespace osu.Framework.Graphics.Containers.Markdown
{
    /// <summary>
    /// Visualises a markdown text document.
    /// </summary>
    [Cached(Type = typeof(IMarkdownTextComponent))]
    [Cached(Type = typeof(IMarkdownTextFlowComponent))]
    public class MarkdownContainer : CompositeDrawable, IMarkdownTextComponent, IMarkdownTextFlowComponent
    {
        private const int root_level = 0;

        /// <summary>
        /// Controls which <see cref="Axes"/> are automatically sized w.r.t. <see cref="CompositeDrawable.InternalChildren"/>.
        /// Children's <see cref="Drawable.BypassAutoSizeAxes"/> are ignored for automatic sizing.
        /// Most notably, <see cref="Drawable.RelativePositionAxes"/> and <see cref="Drawable.RelativeSizeAxes"/> of children
        /// do not affect automatic sizing to avoid circular size dependencies.
        /// It is not allowed to manually set <see cref="Drawable.Size"/> (or <see cref="Drawable.Width"/> / <see cref="Drawable.Height"/>)
        /// on any <see cref="Axes"/> which are automatically sized.
        /// </summary>
        public new Axes AutoSizeAxes
        {
            get => base.AutoSizeAxes;
            set
            {
                if (value.HasFlag(Axes.X))
                    throw new ArgumentException($"{nameof(MarkdownContainer)} does not support an {nameof(AutoSizeAxes)} of {value}");

                base.AutoSizeAxes = value;
            }
        }

        private string text = string.Empty;

        /// <summary>
        /// The text to visualise.
        /// </summary>
        public string Text
        {
            get => text;
            set
            {
                if (text == value)
                    return;

                text = value;

                contentCache.Invalidate();
            }
        }

        /// <summary>
        /// The vertical spacing between lines.
        /// </summary>
        public virtual float LineSpacing
        {
            get => document.Spacing.Y;
            set => document.Spacing = new Vector2(0, value);
        }

        /// <summary>
        /// The margins of the contained document.
        /// </summary>
        public MarginPadding DocumentMargin
        {
            get => document.Margin;
            set => document.Margin = value;
        }

        /// <summary>
        /// The padding of the contained document.
        /// </summary>
        public MarginPadding DocumentPadding
        {
            get => document.Padding;
            set => document.Padding = value;
        }

        private Cached contentCache = new Cached();

        private FillFlowContainer document;

        public MarkdownContainer()
        {
            InternalChild = document = new FillFlowContainer
            {
<<<<<<< HEAD
                CreateScrollContainer().With(s =>
                {
                    s.ScrollbarOverlapsContent = false;
                    s.RelativeSizeAxes = Axes.Both;
                    s.Child = document = new FillFlowContainer
                    {
                        AutoSizeAxes = Axes.Y,
                        RelativeSizeAxes = Axes.X,
                        Direction = FillDirection.Vertical,
                    };
                })
=======
                AutoSizeAxes = Axes.Y,
                RelativeSizeAxes = Axes.X,
                Direction = FillDirection.Vertical,
>>>>>>> 937ea02f
            };

            LineSpacing = 25;
            DocumentPadding = new MarginPadding { Left = 10, Right = 30 };
            DocumentMargin = new MarginPadding { Left = 10, Right = 30 };
        }

        [BackgroundDependencyLoader]
        private void load()
        {
            validateContent();
        }

        private void validateContent()
        {
            if (!contentCache.IsValid)
            {
                var markdownText = Text;
                var pipeline = CreateBuilder();
                var parsed = Markdig.Markdown.Parse(markdownText, pipeline);

                document.Clear();
                foreach (var component in parsed)
                    AddMarkdownComponent(component, document, root_level);

                contentCache.Validate();
            }
        }

        protected override void Update()
        {
            base.Update();

            validateContent();
        }

        public virtual MarkdownTextFlowContainer CreateTextFlow() => new MarkdownTextFlowContainer();

        public virtual SpriteText CreateSpriteText() => new SpriteText();

        protected virtual ScrollContainer<Drawable> CreateScrollContainer() => new BasicScrollContainer();

        /// <summary>
        /// Adds a component that visualises a <see cref="IMarkdownObject"/> to the document.
        /// </summary>
        /// <param name="markdownObject">The <see cref="IMarkdownObject"/> to visualise.</param>
        /// <param name="container">The container to add the visualisation to.</param>
        /// <param name="level">The level in the document of <paramref name="markdownObject"/>.
        /// 0 for the root level, 1 for first-level items in a list, 2 for second-level items in a list, etc.</param>
        protected virtual void AddMarkdownComponent(IMarkdownObject markdownObject, FillFlowContainer container, int level)
        {
            switch (markdownObject)
            {
                case ThematicBreakBlock thematicBlock:
                    container.Add(CreateSeparator(thematicBlock));
                    break;

                case HeadingBlock headingBlock:
                    container.Add(CreateHeading(headingBlock));
                    break;

                case ParagraphBlock paragraphBlock:
                    container.Add(CreateParagraph(paragraphBlock, level));
                    break;

                case QuoteBlock quoteBlock:
                    container.Add(CreateQuoteBlock(quoteBlock));
                    break;

                case FencedCodeBlock fencedCodeBlock:
                    container.Add(CreateFencedCodeBlock(fencedCodeBlock));
                    break;

                case Table table:
                    container.Add(CreateTable(table));
                    break;

                case ListBlock listBlock:
                    var childContainer = CreateList(listBlock);
                    container.Add(childContainer);
                    foreach (var single in listBlock)
                        AddMarkdownComponent(single, childContainer, level + 1);
                    break;

                case ListItemBlock listItemBlock:
                    foreach (var single in listItemBlock)
                        AddMarkdownComponent(single, container, level);
                    break;

                case HtmlBlock _:
                    // HTML is not supported
                    break;

                case LinkReferenceDefinitionGroup _:
                    // Link reference doesn't need to be displayed.
                    break;

                default:
                    container.Add(CreateNotImplemented(markdownObject));
                    break;
            }
        }

        /// <summary>
        /// Creates the visualiser for a <see cref="HeadingBlock"/>.
        /// </summary>
        /// <param name="headingBlock">The <see cref="HeadingBlock"/> to visualise.</param>
        /// <returns>The visualiser.</returns>
        protected virtual MarkdownHeading CreateHeading(HeadingBlock headingBlock) => new MarkdownHeading(headingBlock);

        /// <summary>
        /// Creates the visualiser for a <see cref="ParagraphBlock"/>.
        /// </summary>
        /// <param name="paragraphBlock">The <see cref="ParagraphBlock"/> to visualise.</param>
        /// <param name="level">The level in the document of <paramref name="paragraphBlock"/>.
        /// 0 for the root level, 1 for first-level items in a list, 2 for second-level items in a list, etc.</param>
        /// <returns>The visualiser.</returns>
        protected virtual MarkdownParagraph CreateParagraph(ParagraphBlock paragraphBlock, int level) => new MarkdownParagraph(paragraphBlock);

        /// <summary>
        /// Creates the visualiser for a <see cref="QuoteBlock"/>.
        /// </summary>
        /// <param name="quoteBlock">The <see cref="QuoteBlock"/> to visualise.</param>
        /// <returns>The visualiser.</returns>
        protected virtual MarkdownQuoteBlock CreateQuoteBlock(QuoteBlock quoteBlock) => new MarkdownQuoteBlock(quoteBlock);

        /// <summary>
        /// Creates the visualiser for a <see cref="FencedCodeBlock"/>.
        /// </summary>
        /// <param name="fencedCodeBlock">The <see cref="FencedCodeBlock"/> to visualise.</param>
        /// <returns>The visualiser.</returns>
        protected virtual MarkdownFencedCodeBlock CreateFencedCodeBlock(FencedCodeBlock fencedCodeBlock) => new MarkdownFencedCodeBlock(fencedCodeBlock);

        /// <summary>
        /// Creates the visualiser for a <see cref="Table"/>.
        /// </summary>
        /// <param name="table">The <see cref="Table"/> to visualise.</param>
        /// <returns>The visualiser.</returns>
        protected virtual MarkdownTable CreateTable(Table table) => new MarkdownTable(table);

        /// <summary>
        /// Creates the visualiser for a <see cref="ListBlock"/>.
        /// </summary>
        /// <returns>The visualiser.</returns>
        protected virtual MarkdownList CreateList(ListBlock listBlock) => new MarkdownList();

        /// <summary>
        /// Creates the visualiser for a horizontal separator.
        /// </summary>
        /// <returns>The visualiser.</returns>
        protected virtual MarkdownSeparator CreateSeparator(ThematicBreakBlock thematicBlock) => new MarkdownSeparator();

        /// <summary>
        /// Creates the visualiser for an element that isn't implemented.
        /// </summary>
        /// <param name="markdownObject">The <see cref="MarkdownObject"/> that isn't implemented.</param>
        /// <returns>The visualiser.</returns>
        protected virtual NotImplementedMarkdown CreateNotImplemented(IMarkdownObject markdownObject) => new NotImplementedMarkdown(markdownObject);

        protected virtual MarkdownPipeline CreateBuilder()
            => new MarkdownPipelineBuilder().UseAutoIdentifiers(AutoIdentifierOptions.GitHub)
                                            .UseEmojiAndSmiley()
                                            .UseAdvancedExtensions().Build();
    }
}<|MERGE_RESOLUTION|>--- conflicted
+++ resolved
@@ -96,23 +96,9 @@
         {
             InternalChild = document = new FillFlowContainer
             {
-<<<<<<< HEAD
-                CreateScrollContainer().With(s =>
-                {
-                    s.ScrollbarOverlapsContent = false;
-                    s.RelativeSizeAxes = Axes.Both;
-                    s.Child = document = new FillFlowContainer
-                    {
-                        AutoSizeAxes = Axes.Y,
-                        RelativeSizeAxes = Axes.X,
-                        Direction = FillDirection.Vertical,
-                    };
-                })
-=======
                 AutoSizeAxes = Axes.Y,
                 RelativeSizeAxes = Axes.X,
                 Direction = FillDirection.Vertical,
->>>>>>> 937ea02f
             };
 
             LineSpacing = 25;
@@ -152,8 +138,6 @@
         public virtual MarkdownTextFlowContainer CreateTextFlow() => new MarkdownTextFlowContainer();
 
         public virtual SpriteText CreateSpriteText() => new SpriteText();
-
-        protected virtual ScrollContainer<Drawable> CreateScrollContainer() => new BasicScrollContainer();
 
         /// <summary>
         /// Adds a component that visualises a <see cref="IMarkdownObject"/> to the document.
