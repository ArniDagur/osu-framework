﻿// Copyright (c) ppy Pty Ltd <contact@ppy.sh>. Licensed under the MIT Licence.
// See the LICENCE file in the repository root for full licence text.

using System;
using System.Collections.Generic;
using System.Linq;
using System.Threading;
using osu.Framework.Allocation;
using osu.Framework.Audio.Track;
using osu.Framework.Graphics.Batches;
using osu.Framework.Graphics.OpenGL.Vertices;
using osu.Framework.Graphics.Primitives;
using osu.Framework.Graphics.Shaders;
using osu.Framework.Graphics.Textures;
using osuTK;
using osu.Framework.Graphics.OpenGL;
using osu.Framework.MathUtils;
using osu.Framework.Threading;
using osuTK.Graphics;
using RectangleF = osu.Framework.Graphics.Primitives.RectangleF;

namespace osu.Framework.Graphics.Audio
{
    /// <summary>
    /// Visualises the waveform for an audio stream.
    /// </summary>
    public class WaveformGraph : Drawable
    {
        private IShader shader;
        private readonly Texture texture;

        public WaveformGraph()
        {
            texture = Texture.WhitePixel;
        }

        [BackgroundDependencyLoader]
        private void load(ShaderManager shaders)
        {
            shader = shaders.Load(VertexShaderDescriptor.TEXTURE_2, FragmentShaderDescriptor.TEXTURE_ROUNDED);
        }

        private float resolution = 1;

        /// <summary>
        /// Gets or sets the amount of <see cref="WaveformPoint"/>'s displayed relative to <see cref="WaveformGraph.DrawWidth"/>.
        /// </summary>
        public float Resolution
        {
            get => resolution;
            set
            {
                if (value < 0)
                    throw new ArgumentOutOfRangeException(nameof(value));

                if (resolution == value)
                    return;

                resolution = value;
                generate();
            }
        }

        private Waveform waveform;

        /// <summary>
        /// The <see cref="Framework.Audio.Track.Waveform"/> to display.
        /// </summary>
        public Waveform Waveform
        {
            get => waveform;
            set
            {
                if (waveform == value)
                    return;

                waveform = value;
                generate();
            }
        }

        private Color4? lowColour;

        /// <summary>
        /// The colour which low-range frequencies should be colourised with.
        /// May be null for this frequency range to not be colourised.
        /// </summary>
        public Color4? LowColour
        {
            get => lowColour;
            set
            {
                if (lowColour == value)
                    return;

                lowColour = value;

                Invalidate(Invalidation.DrawNode);
            }
        }

        private Color4? midColour;

        /// <summary>
        /// The colour which mid-range frequencies should be colourised with.
        /// May be null for this frequency range to not be colourised.
        /// </summary>
        public Color4? MidColour
        {
            get => midColour;
            set
            {
                if (midColour == value)
                    return;

                midColour = value;

                Invalidate(Invalidation.DrawNode);
            }
        }

        private Color4? highColour;

        /// <summary>
        /// The colour which high-range frequencies should be colourised with.
        /// May be null for this frequency range to not be colourised.
        /// </summary>
        public Color4? HighColour
        {
            get => highColour;
            set
            {
                if (highColour == value)
                    return;

                highColour = value;

                Invalidate(Invalidation.DrawNode);
            }
        }

        public override bool Invalidate(Invalidation invalidation = Invalidation.All, Drawable source = null, bool shallPropagate = true)
        {
            var result = base.Invalidate(invalidation, source, shallPropagate);

            if ((invalidation & Invalidation.RequiredParentSizeToFit) > 0)
                generate();

            return result;
        }

        private CancellationTokenSource cancelSource = new CancellationTokenSource();
        private ScheduledDelegate scheduledGenerate;

        private Waveform generatedWaveform;

        private void generate()
        {
            scheduledGenerate?.Cancel();
            cancelGeneration();

            if (Waveform == null)
                return;

            scheduledGenerate = Schedule(() =>
            {
                cancelSource = new CancellationTokenSource();
                var token = cancelSource.Token;

                Waveform.GenerateResampledAsync((int)Math.Max(0, Math.Ceiling(DrawWidth * Scale.X) * Resolution), token).ContinueWith(w =>
                {
                    generatedWaveform = w.Result;
                    Schedule(() => Invalidate(Invalidation.DrawNode));
                }, token);
            });
        }

        private void cancelGeneration()
        {
            cancelSource?.Cancel();
            cancelSource?.Dispose();
            cancelSource = null;
        }

        protected override DrawNode CreateDrawNode() => new WaveformDrawNode(this);

        protected override void Dispose(bool isDisposing)
        {
            base.Dispose(isDisposing);
            cancelGeneration();
        }

        private class WaveformDrawNode : DrawNode
        {
            private IShader shader;
            private Texture texture;

            private IReadOnlyList<WaveformPoint> points;

            private Vector2 drawSize;
            private int channels;

            private Color4 lowColour;
            private Color4 midColour;
            private Color4 highColour;

            private double highMax;
            private double midMax;
            private double lowMax;

            protected new WaveformGraph Source => (WaveformGraph)base.Source;

            public WaveformDrawNode(WaveformGraph source)
                : base(source)
            {
<<<<<<< HEAD
            }
=======
                get => points;
                set
                {
                    points = value;
>>>>>>> 0dfe8bfe

            public override void ApplyState()
            {
                base.ApplyState();

                shader = Source.shader;
                texture = Source.texture;
                drawSize = Source.DrawSize;
                points = Source.generatedWaveform?.GetPoints();
                channels = Source.generatedWaveform?.GetChannels() ?? 0;
                lowColour = Source.lowColour ?? DrawColourInfo.Colour;
                midColour = Source.midColour ?? DrawColourInfo.Colour;
                highColour = Source.highColour ?? DrawColourInfo.Colour;

                if (points?.Any() == true)
                {
                    highMax = points.Max(p => p.HighIntensity);
                    midMax = points.Max(p => p.MidIntensity);
                    lowMax = points.Max(p => p.LowIntensity);
                }
            }

            private readonly QuadBatch<TexturedVertex2D> vertexBatch = new QuadBatch<TexturedVertex2D>(1000, 10);

            public override void Draw(Action<TexturedVertex2D> vertexAction)
            {
                base.Draw(vertexAction);

                if (texture?.Available != true || points == null || points.Count == 0)
                    return;

                shader.Bind();
                texture.TextureGL.Bind();

                Vector2 localInflationAmount = new Vector2(0, 1) * DrawInfo.MatrixInverse.ExtractScale().Xy;

                // We're dealing with a _large_ number of points, so we need to optimise the quadToDraw * drawInfo.Matrix multiplications below
                // for points that are going to be masked out anyway. This allows for higher resolution graphs at larger scales with virtually no performance loss.
                // Since the points are generated in the local coordinate space, we need to convert the screen space masking quad coordinates into the local coordinate space
                RectangleF localMaskingRectangle = (Quad.FromRectangle(GLWrapper.CurrentMaskingInfo.ScreenSpaceAABB) * DrawInfo.MatrixInverse).AABBFloat;

                float separation = drawSize.X / (points.Count - 1);

                for (int i = 0; i < points.Count - 1; i++)
                {
                    float leftX = i * separation;
                    float rightX = (i + 1) * separation;

                    if (rightX < localMaskingRectangle.Left)
                        continue;

                    if (leftX > localMaskingRectangle.Right)
                        break; // X is always increasing

                    Color4 colour = DrawColourInfo.Colour;

                    // colouring is applied in the order of interest to a viewer.
                    colour = Interpolation.ValueAt(points[i].MidIntensity / midMax, colour, midColour, 0, 1);
                    // high end (cymbal) can help find beat, so give it priority over mids.
                    colour = Interpolation.ValueAt(points[i].HighIntensity / highMax, colour, highColour, 0, 1);
                    // low end (bass drum) is generally the best visual aid for beat matching, so give it priority over high/mid.
                    colour = Interpolation.ValueAt(points[i].LowIntensity / lowMax, colour, lowColour, 0, 1);

                    Quad quadToDraw;

                    switch (channels)
                    {
                        default:
                        case 2:
<<<<<<< HEAD
                            {
                                float height = drawSize.Y / 2;
                                quadToDraw = new Quad(
                                    new Vector2(leftX, height - points[i].Amplitude[0] * height),
                                    new Vector2(rightX, height - points[i + 1].Amplitude[0] * height),
                                    new Vector2(leftX, height + points[i].Amplitude[1] * height),
                                    new Vector2(rightX, height + points[i + 1].Amplitude[1] * height)
                                );
                            }
                            break;
                        case 1:
                            {
                                quadToDraw = new Quad(
                                    new Vector2(leftX, drawSize.Y - points[i].Amplitude[0] * drawSize.Y),
                                    new Vector2(rightX, drawSize.Y - points[i + 1].Amplitude[0] * drawSize.Y),
                                    new Vector2(leftX, drawSize.Y),
                                    new Vector2(rightX, drawSize.Y)
                                );
                                break;
                            }
=======
                        {
                            float height = DrawSize.Y / 2;
                            quadToDraw = new Quad(
                                new Vector2(leftX, height - points[i].Amplitude[0] * height),
                                new Vector2(rightX, height - points[i + 1].Amplitude[0] * height),
                                new Vector2(leftX, height + points[i].Amplitude[1] * height),
                                new Vector2(rightX, height + points[i + 1].Amplitude[1] * height)
                            );
                        }
                            break;
                        case 1:
                        {
                            quadToDraw = new Quad(
                                new Vector2(leftX, DrawSize.Y - points[i].Amplitude[0] * DrawSize.Y),
                                new Vector2(rightX, DrawSize.Y - points[i + 1].Amplitude[0] * DrawSize.Y),
                                new Vector2(leftX, DrawSize.Y),
                                new Vector2(rightX, DrawSize.Y)
                            );
                            break;
                        }
>>>>>>> 0dfe8bfe
                    }

                    quadToDraw *= DrawInfo.Matrix;
                    texture.DrawQuad(quadToDraw, colour, null, vertexBatch.AddAction, Vector2.Divide(localInflationAmount, quadToDraw.Size));
                }

                shader.Unbind();
            }

            protected override void Dispose(bool isDisposing)
            {
                base.Dispose(isDisposing);

                vertexBatch.Dispose();
            }
        }
    }
}<|MERGE_RESOLUTION|>--- conflicted
+++ resolved
@@ -213,14 +213,7 @@
             public WaveformDrawNode(WaveformGraph source)
                 : base(source)
             {
-<<<<<<< HEAD
-            }
-=======
-                get => points;
-                set
-                {
-                    points = value;
->>>>>>> 0dfe8bfe
+            }
 
             public override void ApplyState()
             {
@@ -290,30 +283,8 @@
                     {
                         default:
                         case 2:
-<<<<<<< HEAD
-                            {
-                                float height = drawSize.Y / 2;
-                                quadToDraw = new Quad(
-                                    new Vector2(leftX, height - points[i].Amplitude[0] * height),
-                                    new Vector2(rightX, height - points[i + 1].Amplitude[0] * height),
-                                    new Vector2(leftX, height + points[i].Amplitude[1] * height),
-                                    new Vector2(rightX, height + points[i + 1].Amplitude[1] * height)
-                                );
-                            }
-                            break;
-                        case 1:
-                            {
-                                quadToDraw = new Quad(
-                                    new Vector2(leftX, drawSize.Y - points[i].Amplitude[0] * drawSize.Y),
-                                    new Vector2(rightX, drawSize.Y - points[i + 1].Amplitude[0] * drawSize.Y),
-                                    new Vector2(leftX, drawSize.Y),
-                                    new Vector2(rightX, drawSize.Y)
-                                );
-                                break;
-                            }
-=======
                         {
-                            float height = DrawSize.Y / 2;
+                            float height = drawSize.Y / 2;
                             quadToDraw = new Quad(
                                 new Vector2(leftX, height - points[i].Amplitude[0] * height),
                                 new Vector2(rightX, height - points[i + 1].Amplitude[0] * height),
@@ -325,14 +296,13 @@
                         case 1:
                         {
                             quadToDraw = new Quad(
-                                new Vector2(leftX, DrawSize.Y - points[i].Amplitude[0] * DrawSize.Y),
-                                new Vector2(rightX, DrawSize.Y - points[i + 1].Amplitude[0] * DrawSize.Y),
-                                new Vector2(leftX, DrawSize.Y),
-                                new Vector2(rightX, DrawSize.Y)
+                                new Vector2(leftX, drawSize.Y - points[i].Amplitude[0] * drawSize.Y),
+                                new Vector2(rightX, drawSize.Y - points[i + 1].Amplitude[0] * drawSize.Y),
+                                new Vector2(leftX, drawSize.Y),
+                                new Vector2(rightX, drawSize.Y)
                             );
                             break;
                         }
->>>>>>> 0dfe8bfe
                     }
 
                     quadToDraw *= DrawInfo.Matrix;
