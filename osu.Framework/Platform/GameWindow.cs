﻿// Copyright (c) 2007-2018 ppy Pty Ltd <contact@ppy.sh>.
// Licensed under the MIT Licence - https://raw.githubusercontent.com/ppy/osu-framework/master/LICENCE

using System;
using System.Linq;
using osu.Framework.Configuration;
using osu.Framework.Logging;
using OpenTK;
using OpenTK.Graphics;
using OpenTK.Graphics.ES30;

namespace osu.Framework.Platform
{
    public abstract class GameWindow : OpenTK.GameWindow
    {
        internal Version GLVersion;
        internal Version GLSLVersion;

        /// <summary>
        /// Whether the OS cursor is currently contained within the game window.
        /// </summary>
        public bool CursorInWindow { get; private set; }

        protected GameWindow(int width, int height)
            : base(width, height, new GraphicsMode(GraphicsMode.Default.ColorFormat, GraphicsMode.Default.Depth, GraphicsMode.Default.Stencil, GraphicsMode.Default.Samples, GraphicsMode.Default.AccumulatorFormat, 3))
        {
            Closing += (sender, e) => e.Cancel = ExitRequested?.Invoke() ?? false;
            Closed += (sender, e) => Exited?.Invoke();

            MouseEnter += (sender, args) => CursorInWindow = true;
            MouseLeave += (sender, args) => CursorInWindow = false;

            MakeCurrent();

            string version = GL.GetString(StringName.Version);
            string versionNumberSubstring = getVersionNumberSubstring(version);
            GLVersion = new Version(versionNumberSubstring);
            version = GL.GetString(StringName.ShadingLanguageVersion);
            if (!string.IsNullOrEmpty(version))
            {
                try
                {
                    GLSLVersion = new Version(versionNumberSubstring);
                }
                catch (Exception e)
                {
                    Logger.Error(e, $@"couldn't set GLSL version using string '{version}'");
                }
            }

            if (GLSLVersion == null)
                GLSLVersion = new Version();

            //Set up OpenGL related characteristics
            GL.Disable(EnableCap.DepthTest);
            GL.Disable(EnableCap.StencilTest);
            GL.Enable(EnableCap.Blend);
            GL.Enable(EnableCap.ScissorTest);

            Logger.Log($@"GL Initialized
                        GL Version:                 {GL.GetString(StringName.Version)}
                        GL Renderer:                {GL.GetString(StringName.Renderer)}
                        GL Shader Language version: {GL.GetString(StringName.ShadingLanguageVersion)}
                        GL Vendor:                  {GL.GetString(StringName.Vendor)}
                        GL Extensions:              {GL.GetString(StringName.Extensions)}", LoggingTarget.Runtime, LogLevel.Important);

            Context.MakeCurrent(null);
        }

        private CursorState cursorState = CursorState.Default;

        /// <summary>
        /// Controls the state of the OS cursor.
        /// </summary>
        public CursorState CursorState
        {
            get { return cursorState; }
            set
            {
                cursorState = value;
<<<<<<< HEAD
                // switch (cursorState)
                // {
                //     case CursorState.Default:
                //         base.CursorVisible = true;
                //         base.Cursor = MouseCursor.Default;
                //         break;
                //     case CursorState.Hidden:
                //         base.CursorVisible = true;
                //         base.Cursor = MouseCursor.Empty;
                //         break;
                //     case CursorState.Confined:
                //         //TODO: support this (https://github.com/ppy/osu-framework/issues/686)
                //         break;
                //     case CursorState.HiddenAndConfined:
                //         base.CursorVisible = false;
                //         base.Cursor = MouseCursor.Empty;
                //         break;
                // }
=======

                base.Cursor = (cursorState & CursorState.Hidden) > 0 ? MouseCursor.Empty : MouseCursor.Default;

                try
                {
                    CursorGrabbed = (cursorState & CursorState.Confined) > 0;
                }
                catch
                {
                    // may not be supported by platform.
                }

>>>>>>> eba12eb4
            }
        }

        /// <summary>
        /// We do not support directly using <see cref="Cursor"/>.
        /// It is controlled internally. Use <see cref="CursorState"/> instead.
        /// </summary>
        public new bool Cursor
        {
            get { throw new InvalidOperationException($@"{nameof(Cursor)} is not supported. Use {nameof(CursorState)}."); }
            set { throw new InvalidOperationException($@"{nameof(Cursor)} is not supported. Use {nameof(CursorState)}."); }
        }

        /// <summary>
        /// We do not support directly using <see cref="CursorVisible"/>.
        /// It is controlled internally. Use <see cref="CursorState"/> instead.
        /// </summary>
        public new bool CursorVisible
        {
            get { throw new InvalidOperationException($@"{nameof(CursorVisible)} is not supported. Use {nameof(CursorState)}."); }
            set { throw new InvalidOperationException($@"{nameof(CursorVisible)} is not supported. Use {nameof(CursorState)}."); }
        }

        private string getVersionNumberSubstring(string version)
        {
            string result = version.Split(' ').FirstOrDefault(s => char.IsDigit(s, 0));
            if (result != null) return result;
            throw new ArgumentException(nameof(version));
        }

        public void SetTitle(string title)
        {
            Title = title;
        }

        public abstract void SetupWindow(FrameworkConfigManager config);

        /// <summary>
        /// Return value decides whether we should intercept and cancel this exit (if possible).
        /// </summary>
        public event Func<bool> ExitRequested;

        public event Action Exited;

        protected void OnExited() => Exited?.Invoke();

        protected bool OnExitRequested() => ExitRequested?.Invoke() ?? false;

        public virtual Vector2 Position { get; set; }

        public virtual void CycleMode()
        {
        }
    }

    /// <summary>
    /// Describes our supported states of the OS cursor.
    /// </summary>
    [Flags]
    public enum CursorState
    {
        /// <summary>
        /// The OS cursor is always visible and can move anywhere.
        /// </summary>
        Default = 0,

        /// <summary>
        /// The OS cursor is hidden while hovering the <see cref="GameWindow"/>, but can still move anywhere.
        /// </summary>
        Hidden = 1,

        /// <summary>
        /// The OS cursor is confined to the <see cref="GameWindow"/> while the window is in focus.
        /// </summary>
        Confined = 2,

        /// <summary>
        /// The OS cursor is hidden while hovering the <see cref="GameWindow"/>.
        /// It is confined to the <see cref="GameWindow"/> while the window is in focus and can move freely otherwise.
        /// </summary>
        HiddenAndConfined = Hidden | Confined,
    }
}
<|MERGE_RESOLUTION|>--- conflicted
+++ resolved
@@ -1,196 +1,175 @@
-﻿// Copyright (c) 2007-2018 ppy Pty Ltd <contact@ppy.sh>.
-// Licensed under the MIT Licence - https://raw.githubusercontent.com/ppy/osu-framework/master/LICENCE
-
-using System;
-using System.Linq;
-using osu.Framework.Configuration;
-using osu.Framework.Logging;
-using OpenTK;
-using OpenTK.Graphics;
-using OpenTK.Graphics.ES30;
-
-namespace osu.Framework.Platform
-{
-    public abstract class GameWindow : OpenTK.GameWindow
-    {
-        internal Version GLVersion;
-        internal Version GLSLVersion;
-
-        /// <summary>
-        /// Whether the OS cursor is currently contained within the game window.
-        /// </summary>
-        public bool CursorInWindow { get; private set; }
-
-        protected GameWindow(int width, int height)
-            : base(width, height, new GraphicsMode(GraphicsMode.Default.ColorFormat, GraphicsMode.Default.Depth, GraphicsMode.Default.Stencil, GraphicsMode.Default.Samples, GraphicsMode.Default.AccumulatorFormat, 3))
-        {
-            Closing += (sender, e) => e.Cancel = ExitRequested?.Invoke() ?? false;
-            Closed += (sender, e) => Exited?.Invoke();
-
-            MouseEnter += (sender, args) => CursorInWindow = true;
-            MouseLeave += (sender, args) => CursorInWindow = false;
-
-            MakeCurrent();
-
-            string version = GL.GetString(StringName.Version);
-            string versionNumberSubstring = getVersionNumberSubstring(version);
-            GLVersion = new Version(versionNumberSubstring);
-            version = GL.GetString(StringName.ShadingLanguageVersion);
-            if (!string.IsNullOrEmpty(version))
-            {
-                try
-                {
-                    GLSLVersion = new Version(versionNumberSubstring);
-                }
-                catch (Exception e)
-                {
-                    Logger.Error(e, $@"couldn't set GLSL version using string '{version}'");
-                }
-            }
-
-            if (GLSLVersion == null)
-                GLSLVersion = new Version();
-
-            //Set up OpenGL related characteristics
-            GL.Disable(EnableCap.DepthTest);
-            GL.Disable(EnableCap.StencilTest);
-            GL.Enable(EnableCap.Blend);
-            GL.Enable(EnableCap.ScissorTest);
-
-            Logger.Log($@"GL Initialized
-                        GL Version:                 {GL.GetString(StringName.Version)}
-                        GL Renderer:                {GL.GetString(StringName.Renderer)}
-                        GL Shader Language version: {GL.GetString(StringName.ShadingLanguageVersion)}
-                        GL Vendor:                  {GL.GetString(StringName.Vendor)}
-                        GL Extensions:              {GL.GetString(StringName.Extensions)}", LoggingTarget.Runtime, LogLevel.Important);
-
-            Context.MakeCurrent(null);
-        }
-
-        private CursorState cursorState = CursorState.Default;
-
-        /// <summary>
-        /// Controls the state of the OS cursor.
-        /// </summary>
-        public CursorState CursorState
-        {
-            get { return cursorState; }
-            set
-            {
-                cursorState = value;
-<<<<<<< HEAD
-                // switch (cursorState)
-                // {
-                //     case CursorState.Default:
-                //         base.CursorVisible = true;
-                //         base.Cursor = MouseCursor.Default;
-                //         break;
-                //     case CursorState.Hidden:
-                //         base.CursorVisible = true;
-                //         base.Cursor = MouseCursor.Empty;
-                //         break;
-                //     case CursorState.Confined:
-                //         //TODO: support this (https://github.com/ppy/osu-framework/issues/686)
-                //         break;
-                //     case CursorState.HiddenAndConfined:
-                //         base.CursorVisible = false;
-                //         base.Cursor = MouseCursor.Empty;
-                //         break;
-                // }
-=======
-
-                base.Cursor = (cursorState & CursorState.Hidden) > 0 ? MouseCursor.Empty : MouseCursor.Default;
-
-                try
-                {
-                    CursorGrabbed = (cursorState & CursorState.Confined) > 0;
-                }
-                catch
-                {
-                    // may not be supported by platform.
-                }
-
->>>>>>> eba12eb4
-            }
-        }
-
-        /// <summary>
-        /// We do not support directly using <see cref="Cursor"/>.
-        /// It is controlled internally. Use <see cref="CursorState"/> instead.
-        /// </summary>
-        public new bool Cursor
-        {
-            get { throw new InvalidOperationException($@"{nameof(Cursor)} is not supported. Use {nameof(CursorState)}."); }
-            set { throw new InvalidOperationException($@"{nameof(Cursor)} is not supported. Use {nameof(CursorState)}."); }
-        }
-
-        /// <summary>
-        /// We do not support directly using <see cref="CursorVisible"/>.
-        /// It is controlled internally. Use <see cref="CursorState"/> instead.
-        /// </summary>
-        public new bool CursorVisible
-        {
-            get { throw new InvalidOperationException($@"{nameof(CursorVisible)} is not supported. Use {nameof(CursorState)}."); }
-            set { throw new InvalidOperationException($@"{nameof(CursorVisible)} is not supported. Use {nameof(CursorState)}."); }
-        }
-
-        private string getVersionNumberSubstring(string version)
-        {
-            string result = version.Split(' ').FirstOrDefault(s => char.IsDigit(s, 0));
-            if (result != null) return result;
-            throw new ArgumentException(nameof(version));
-        }
-
-        public void SetTitle(string title)
-        {
-            Title = title;
-        }
-
-        public abstract void SetupWindow(FrameworkConfigManager config);
-
-        /// <summary>
-        /// Return value decides whether we should intercept and cancel this exit (if possible).
-        /// </summary>
-        public event Func<bool> ExitRequested;
-
-        public event Action Exited;
-
-        protected void OnExited() => Exited?.Invoke();
-
-        protected bool OnExitRequested() => ExitRequested?.Invoke() ?? false;
-
-        public virtual Vector2 Position { get; set; }
-
-        public virtual void CycleMode()
-        {
-        }
-    }
-
-    /// <summary>
-    /// Describes our supported states of the OS cursor.
-    /// </summary>
-    [Flags]
-    public enum CursorState
-    {
-        /// <summary>
-        /// The OS cursor is always visible and can move anywhere.
-        /// </summary>
-        Default = 0,
-
-        /// <summary>
-        /// The OS cursor is hidden while hovering the <see cref="GameWindow"/>, but can still move anywhere.
-        /// </summary>
-        Hidden = 1,
-
-        /// <summary>
-        /// The OS cursor is confined to the <see cref="GameWindow"/> while the window is in focus.
-        /// </summary>
-        Confined = 2,
-
-        /// <summary>
-        /// The OS cursor is hidden while hovering the <see cref="GameWindow"/>.
-        /// It is confined to the <see cref="GameWindow"/> while the window is in focus and can move freely otherwise.
-        /// </summary>
-        HiddenAndConfined = Hidden | Confined,
-    }
-}
+﻿// Copyright (c) 2007-2018 ppy Pty Ltd <contact@ppy.sh>.
+// Licensed under the MIT Licence - https://raw.githubusercontent.com/ppy/osu-framework/master/LICENCE
+
+using System;
+using System.Linq;
+using osu.Framework.Configuration;
+using osu.Framework.Logging;
+using OpenTK;
+using OpenTK.Graphics;
+using OpenTK.Graphics.ES30;
+
+namespace osu.Framework.Platform
+{
+    public abstract class GameWindow : OpenTK.GameWindow
+    {
+        internal Version GLVersion;
+        internal Version GLSLVersion;
+
+        /// <summary>
+        /// Whether the OS cursor is currently contained within the game window.
+        /// </summary>
+        public bool CursorInWindow { get; private set; }
+
+        protected GameWindow(int width, int height)
+            : base(width, height, new GraphicsMode(GraphicsMode.Default.ColorFormat, GraphicsMode.Default.Depth, GraphicsMode.Default.Stencil, GraphicsMode.Default.Samples, GraphicsMode.Default.AccumulatorFormat, 3))
+        {
+            Closing += (sender, e) => e.Cancel = ExitRequested?.Invoke() ?? false;
+            Closed += (sender, e) => Exited?.Invoke();
+
+            MouseEnter += (sender, args) => CursorInWindow = true;
+            MouseLeave += (sender, args) => CursorInWindow = false;
+
+            MakeCurrent();
+
+            string version = GL.GetString(StringName.Version);
+            string versionNumberSubstring = getVersionNumberSubstring(version);
+            GLVersion = new Version(versionNumberSubstring);
+            version = GL.GetString(StringName.ShadingLanguageVersion);
+            if (!string.IsNullOrEmpty(version))
+            {
+                try
+                {
+                    GLSLVersion = new Version(versionNumberSubstring);
+                }
+                catch (Exception e)
+                {
+                    Logger.Error(e, $@"couldn't set GLSL version using string '{version}'");
+                }
+            }
+
+            if (GLSLVersion == null)
+                GLSLVersion = new Version();
+
+            //Set up OpenGL related characteristics
+            GL.Disable(EnableCap.DepthTest);
+            GL.Disable(EnableCap.StencilTest);
+            GL.Enable(EnableCap.Blend);
+            GL.Enable(EnableCap.ScissorTest);
+
+            Logger.Log($@"GL Initialized
+                        GL Version:                 {GL.GetString(StringName.Version)}
+                        GL Renderer:                {GL.GetString(StringName.Renderer)}
+                        GL Shader Language version: {GL.GetString(StringName.ShadingLanguageVersion)}
+                        GL Vendor:                  {GL.GetString(StringName.Vendor)}
+                        GL Extensions:              {GL.GetString(StringName.Extensions)}", LoggingTarget.Runtime, LogLevel.Important);
+
+            Context.MakeCurrent(null);
+        }
+
+        private CursorState cursorState = CursorState.Default;
+
+        /// <summary>
+        /// Controls the state of the OS cursor.
+        /// </summary>
+        public CursorState CursorState
+        {
+            get { return cursorState; }
+            set
+            {
+                cursorState = value;
+
+                base.Cursor = (cursorState & CursorState.Hidden) > 0 ? MouseCursor.Empty : MouseCursor.Default;
+
+                try
+                {
+                    CursorGrabbed = (cursorState & CursorState.Confined) > 0;
+                }
+                catch
+                {
+                    // may not be supported by platform.
+                }
+
+            }
+        }
+
+        /// <summary>
+        /// We do not support directly using <see cref="Cursor"/>.
+        /// It is controlled internally. Use <see cref="CursorState"/> instead.
+        /// </summary>
+        public new bool Cursor
+        {
+            get { throw new InvalidOperationException($@"{nameof(Cursor)} is not supported. Use {nameof(CursorState)}."); }
+            set { throw new InvalidOperationException($@"{nameof(Cursor)} is not supported. Use {nameof(CursorState)}."); }
+        }
+
+        /// <summary>
+        /// We do not support directly using <see cref="CursorVisible"/>.
+        /// It is controlled internally. Use <see cref="CursorState"/> instead.
+        /// </summary>
+        public new bool CursorVisible
+        {
+            get { throw new InvalidOperationException($@"{nameof(CursorVisible)} is not supported. Use {nameof(CursorState)}."); }
+            set { throw new InvalidOperationException($@"{nameof(CursorVisible)} is not supported. Use {nameof(CursorState)}."); }
+        }
+
+        private string getVersionNumberSubstring(string version)
+        {
+            string result = version.Split(' ').FirstOrDefault(s => char.IsDigit(s, 0));
+            if (result != null) return result;
+            throw new ArgumentException(nameof(version));
+        }
+
+        public void SetTitle(string title)
+        {
+            Title = title;
+        }
+
+        public abstract void SetupWindow(FrameworkConfigManager config);
+
+        /// <summary>
+        /// Return value decides whether we should intercept and cancel this exit (if possible).
+        /// </summary>
+        public event Func<bool> ExitRequested;
+
+        public event Action Exited;
+
+        protected void OnExited() => Exited?.Invoke();
+
+        protected bool OnExitRequested() => ExitRequested?.Invoke() ?? false;
+
+        public virtual Vector2 Position { get; set; }
+
+        public virtual void CycleMode()
+        {
+        }
+    }
+
+    /// <summary>
+    /// Describes our supported states of the OS cursor.
+    /// </summary>
+    [Flags]
+    public enum CursorState
+    {
+        /// <summary>
+        /// The OS cursor is always visible and can move anywhere.
+        /// </summary>
+        Default = 0,
+
+        /// <summary>
+        /// The OS cursor is hidden while hovering the <see cref="GameWindow"/>, but can still move anywhere.
+        /// </summary>
+        Hidden = 1,
+
+        /// <summary>
+        /// The OS cursor is confined to the <see cref="GameWindow"/> while the window is in focus.
+        /// </summary>
+        Confined = 2,
+
+        /// <summary>
+        /// The OS cursor is hidden while hovering the <see cref="GameWindow"/>.
+        /// It is confined to the <see cref="GameWindow"/> while the window is in focus and can move freely otherwise.
+        /// </summary>
+        HiddenAndConfined = Hidden | Confined,
+    }
+}