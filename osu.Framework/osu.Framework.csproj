--- conflicted
+++ resolved
@@ -42,11 +42,7 @@
     <PackageReference Include="SixLabors.ImageSharp" Version="1.0.0-beta0005" />
     <PackageReference Include="System.Drawing.Common" Version="4.5.0" />
     <PackageReference Include="Microsoft.CodeAnalysis.CSharp" Version="2.9.0" />
-<<<<<<< HEAD
-    <PackageReference Include="ppy.osuTK.NS20" Version="1.0.41" />
-=======
     <PackageReference Include="ppy.osuTK.NS20" Version="1.0.45" />
->>>>>>> 1ee03127
     <PackageReference Include="System.Runtime.InteropServices" Version="4.3.0" />
     <PackageReference Include="ppy.Microsoft.Diagnostics.Runtime" Version="0.9.180305.1" />
     <PackageReference Include="NUnit" Version="3.10.1" />
