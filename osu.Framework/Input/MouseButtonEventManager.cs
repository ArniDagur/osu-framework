--- conflicted
+++ resolved
@@ -192,13 +192,8 @@
 
             // click pass, triggering an OnClick on all drawables up to the first which returns true.
             // an extra IsHovered check is performed because we are using an outdated queue (for valid reasons which we need to document).
-<<<<<<< HEAD
-            ClickedDrawable = PropagateMouseButtonEvent(drawables, new ClickEvent(state, Button, MouseDownPosition));
-=======
-            var clicked = intersectingQueue.FirstOrDefault(t => t.CanReceiveMouseInput && t.ReceiveMouseInputAt(state.Mouse.Position) && t.TriggerOnClick(state));
-
+            var clicked = PropagateMouseButtonEvent(drawables, new ClickEvent(state, Button, MouseDownPosition));
             ClickedDrawable.SetTarget(clicked);
->>>>>>> cc498e89
 
             if (ChangeFocusOnClick)
                 RequestFocus?.Invoke(clicked);
@@ -208,18 +203,11 @@
 
         protected virtual bool HandleMouseDoubleClick(InputState state)
         {
-<<<<<<< HEAD
-            if (ClickedDrawable == null || !ClickedDrawable.ReceiveMouseInputAt(state.Mouse.Position)) return false;
-
-            return PropagateMouseButtonEvent(new[] { ClickedDrawable }, new DoubleClickEvent(state, Button, MouseDownPosition)) != null;
-=======
             if (!ClickedDrawable.TryGetTarget(out Drawable clicked))
                 return false;
-
-            setPositionMouseDown(state);
-
-            return clicked.ReceiveMouseInputAt(state.Mouse.Position) && clicked.TriggerOnDoubleClick(state);
->>>>>>> cc498e89
+            if (!clicked.ReceiveMouseInputAt(state.Mouse.Position))
+                return false;
+            return PropagateMouseButtonEvent(new[] { clicked }, new DoubleClickEvent(state, Button, MouseDownPosition)) != null;
         }
 
         protected virtual bool HandleMouseDrag(InputState state, Vector2 lastPosition)
