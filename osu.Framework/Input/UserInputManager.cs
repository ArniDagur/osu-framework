﻿// Copyright (c) 2007-2018 ppy Pty Ltd <contact@ppy.sh>.
// Licensed under the MIT Licence - https://raw.githubusercontent.com/ppy/osu-framework/master/LICENCE

using System.Collections.Generic;
using osu.Framework.Event;
using osu.Framework.Input.Handlers;
using osu.Framework.Input.States;
using osu.Framework.Platform;
using OpenTK;

namespace osu.Framework.Input
{
    public class UserInputManager : PassThroughInputManager
    {
        protected override IEnumerable<InputHandler> InputHandlers => Host.AvailableInputHandlers;

        protected override bool HandleHoverEvents => Host.Window?.CursorInWindow ?? true;

        public UserInputManager()
        {
            UseParentInput = false;
        }

        public override void HandleInputStateChange(InputStateChangeEvent inputStateChange)
        {
<<<<<<< HEAD
            switch (inputStateChange)
            {
                case MousePositionChangeEvent mousePositionChange:
                    var mouse = mousePositionChange.State.Mouse;
                    // confine cursor
                    if (Host.Window != null && (Host.Window.CursorState & CursorState.Confined) > 0)
                        mouse.Position = Vector2.Clamp(mouse.Position, Vector2.Zero, new Vector2(Host.Window.Width, Host.Window.Height));
                    break;
=======
            var mouse = state.Mouse;
            // confine cursor
            if (Host.Window != null && Host.Window.CursorState.HasFlag(CursorState.Confined))
                mouse.Position = Vector2.Clamp(mouse.Position, Vector2.Zero, new Vector2(Host.Window.Width, Host.Window.Height));
            base.HandleMousePositionChange(state);
        }
>>>>>>> a7e32b18

                case MouseScrollChangeEvent _:
                    if (Host.Window != null && !Host.Window.CursorInWindow)
                        return;
                    break;
            }

            base.HandleInputStateChange(inputStateChange);
        }
    }
}<|MERGE_RESOLUTION|>--- conflicted
+++ resolved
@@ -4,7 +4,6 @@
 using System.Collections.Generic;
 using osu.Framework.Event;
 using osu.Framework.Input.Handlers;
-using osu.Framework.Input.States;
 using osu.Framework.Platform;
 using OpenTK;
 
@@ -23,23 +22,14 @@
 
         public override void HandleInputStateChange(InputStateChangeEvent inputStateChange)
         {
-<<<<<<< HEAD
             switch (inputStateChange)
             {
                 case MousePositionChangeEvent mousePositionChange:
                     var mouse = mousePositionChange.State.Mouse;
                     // confine cursor
-                    if (Host.Window != null && (Host.Window.CursorState & CursorState.Confined) > 0)
+                    if (Host.Window != null && Host.Window.CursorState.HasFlag(CursorState.Confined))
                         mouse.Position = Vector2.Clamp(mouse.Position, Vector2.Zero, new Vector2(Host.Window.Width, Host.Window.Height));
                     break;
-=======
-            var mouse = state.Mouse;
-            // confine cursor
-            if (Host.Window != null && Host.Window.CursorState.HasFlag(CursorState.Confined))
-                mouse.Position = Vector2.Clamp(mouse.Position, Vector2.Zero, new Vector2(Host.Window.Width, Host.Window.Height));
-            base.HandleMousePositionChange(state);
-        }
->>>>>>> a7e32b18
 
                 case MouseScrollChangeEvent _:
                     if (Host.Window != null && !Host.Window.CursorInWindow)
