--- conflicted
+++ resolved
@@ -1,4 +1,3 @@
-<<<<<<< HEAD
 ﻿// Copyright (c) 2007-2018 ppy Pty Ltd <contact@ppy.sh>.
 // Licensed under the MIT Licence - https://raw.githubusercontent.com/ppy/osu-framework/master/LICENCE
 
@@ -202,171 +201,4 @@
             }
         }
     }
-}
-=======
-﻿// Copyright (c) 2007-2018 ppy Pty Ltd <contact@ppy.sh>.
-// Licensed under the MIT Licence - https://raw.githubusercontent.com/ppy/osu-framework/master/LICENCE
-
-using System;
-using System.Collections.Generic;
-using System.Linq;
-using osu.Framework.Graphics;
-using osu.Framework.Graphics.Containers;
-using osu.Framework.Graphics.Sprites;
-using osu.Framework.Graphics.UserInterface;
-using osu.Framework.Input.Bindings;
-using osu.Framework.Testing;
-using OpenTK.Graphics;
-
-namespace osu.Framework.Tests.Visual
-{
-    public class TestCaseKeyBindings : GridTestCase
-    {
-        public TestCaseKeyBindings()
-            : base(2, 2)
-        {
-
-        }
-
-        protected override void LoadComplete()
-        {
-            base.LoadComplete();
-
-            Cell(0).Add(new KeyBindingTester(SimultaneousBindingMode.None));
-            Cell(1).Add(new KeyBindingTester(SimultaneousBindingMode.Unique));
-            Cell(2).Add(new KeyBindingTester(SimultaneousBindingMode.All));
-        }
-
-        private enum TestAction
-        {
-            A,
-            S,
-            D_or_F,
-            Ctrl_A,
-            Ctrl_S,
-            Ctrl_D_or_F,
-            Shift_A,
-            Shift_S,
-            Shift_D_or_F,
-            Ctrl_Shift_A,
-            Ctrl_Shift_S,
-            Ctrl_Shift_D_or_F,
-            Ctrl,
-            Shift,
-            Ctrl_And_Shift,
-            Ctrl_Or_Shift,
-            LeftMouse,
-            RightMouse
-        }
-
-        private class TestInputManager : KeyBindingContainer<TestAction>
-        {
-            public TestInputManager(SimultaneousBindingMode concurrencyMode = SimultaneousBindingMode.None) : base(concurrencyMode)
-            {
-            }
-
-            public override IEnumerable<KeyBinding> DefaultKeyBindings => new[]
-            {
-                new KeyBinding(InputKey.A, TestAction.A ),
-                new KeyBinding(InputKey.S, TestAction.S ),
-                new KeyBinding(InputKey.D, TestAction.D_or_F ),
-                new KeyBinding(InputKey.F, TestAction.D_or_F ),
-
-                new KeyBinding(new[] { InputKey.Control, InputKey.A }, TestAction.Ctrl_A ),
-                new KeyBinding(new[] { InputKey.Control, InputKey.S }, TestAction.Ctrl_S ),
-                new KeyBinding(new[] { InputKey.Control, InputKey.D }, TestAction.Ctrl_D_or_F ),
-                new KeyBinding(new[] { InputKey.Control, InputKey.F }, TestAction.Ctrl_D_or_F ),
-
-                new KeyBinding(new[] { InputKey.Shift, InputKey.A }, TestAction.Shift_A ),
-                new KeyBinding(new[] { InputKey.Shift, InputKey.S }, TestAction.Shift_S ),
-                new KeyBinding(new[] { InputKey.Shift, InputKey.D }, TestAction.Shift_D_or_F ),
-                new KeyBinding(new[] { InputKey.Shift, InputKey.F }, TestAction.Shift_D_or_F ),
-
-                new KeyBinding(new[] { InputKey.Control, InputKey.Shift, InputKey.A }, TestAction.Ctrl_Shift_A ),
-                new KeyBinding(new[] { InputKey.Control, InputKey.Shift, InputKey.S }, TestAction.Ctrl_Shift_S),
-                new KeyBinding(new[] { InputKey.Control, InputKey.Shift, InputKey.D }, TestAction.Ctrl_Shift_D_or_F),
-                new KeyBinding(new[] { InputKey.Control, InputKey.Shift, InputKey.F }, TestAction.Ctrl_Shift_D_or_F),
-
-                new KeyBinding(new[] { InputKey.Control }, TestAction.Ctrl),
-                new KeyBinding(new[] { InputKey.Shift }, TestAction.Shift),
-                new KeyBinding(new[] { InputKey.Control, InputKey.Shift }, TestAction.Ctrl_And_Shift),
-                new KeyBinding(new[] { InputKey.Control }, TestAction.Ctrl_Or_Shift),
-                new KeyBinding(new[] { InputKey.Shift }, TestAction.Ctrl_Or_Shift),
-
-                new KeyBinding(new[] { InputKey.MouseLeft }, TestAction.LeftMouse),
-                new KeyBinding(new[] { InputKey.MouseRight }, TestAction.RightMouse),
-            };
-        }
-
-        private class TestButton : Button, IKeyBindingHandler<TestAction>
-        {
-            private readonly TestAction action;
-
-            public TestButton(TestAction action)
-            {
-                this.action = action;
-
-                BackgroundColour = Color4.SkyBlue;
-                Text = action.ToString().Replace('_', ' ');
-
-                RelativeSizeAxes = Axes.X;
-                Height = 40;
-                Width = 0.3f;
-                Padding = new MarginPadding(2);
-
-                Background.Alpha = alphaTarget;
-            }
-
-            private float alphaTarget = 0.5f;
-
-            public bool OnPressed(TestAction action)
-            {
-                if (this.action == action)
-                {
-                    alphaTarget += 0.2f;
-                    Background.FadeTo(alphaTarget, 100, Easing.OutQuint);
-                }
-
-                return false;
-            }
-
-            public bool OnReleased(TestAction action)
-            {
-                if (this.action == action)
-                {
-                    alphaTarget -= 0.2f;
-                    Background.FadeTo(alphaTarget, 100, Easing.OutQuint);
-                }
-
-                return false;
-            }
-        }
-
-        private class KeyBindingTester : Container
-        {
-            public KeyBindingTester(SimultaneousBindingMode concurrency)
-            {
-                RelativeSizeAxes = Axes.Both;
-
-                Children = new Drawable[]
-                {
-                    new SpriteText
-                    {
-                        Text = concurrency.ToString(),
-                    },
-                    new TestInputManager(concurrency)
-                    {
-                        Y = 30,
-                        RelativeSizeAxes = Axes.Both,
-                        Child = new FillFlowContainer
-                        {
-                            RelativeSizeAxes = Axes.Both,
-                            ChildrenEnumerable = Enum.GetValues(typeof(TestAction)).Cast<TestAction>().Select(t => new TestButton(t))
-                        }
-                    },
-                };
-            }
-        }
-    }
-}
->>>>>>> b210a4bd
+}