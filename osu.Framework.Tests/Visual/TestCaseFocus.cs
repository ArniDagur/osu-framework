--- conflicted
+++ resolved
@@ -250,11 +250,7 @@
 
             protected override bool OnClick(ClickEvent e)
             {
-<<<<<<< HEAD
-                if (!box.ReceiveMouseInputAt(e.ScreenSpaceMousePosition))
-=======
-                if (!box.ReceivePositionalInputAt(state.Mouse.NativeState.Position))
->>>>>>> 70d5ecff
+                if (!box.ReceivePositionalInputAt(e.ScreenSpaceMousePosition))
                 {
                     State = Visibility.Hidden;
                     return true;
