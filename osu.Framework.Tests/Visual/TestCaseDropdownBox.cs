﻿// Copyright (c) 2007-2018 ppy Pty Ltd <contact@ppy.sh>.
// Licensed under the MIT Licence - https://raw.githubusercontent.com/ppy/osu-framework/master/LICENCE

using System.Collections.Generic;
using System.Linq;
using NUnit.Framework;
using osu.Framework.Graphics;
using osu.Framework.Graphics.Sprites;
using osu.Framework.Graphics.UserInterface;
<<<<<<< HEAD
using osu.Framework.Input;
using osu.Framework.Input.EventArgs;
=======
using osu.Framework.Input.Events;
>>>>>>> a75653e8
using osu.Framework.Testing;
using OpenTK;
using OpenTK.Graphics;
using OpenTK.Input;

namespace osu.Framework.Tests.Visual
{
    public class TestCaseDropdownBox : ManualInputManagerTestCase
    {
        private const int items_to_add = 10;
        private readonly StyledDropdown styledDropdown, styledDropdownMenu2;

        public TestCaseDropdownBox()
        {
<<<<<<< HEAD
            StyledDropdown styledDropdown, styledDropdownMenu2, keyboardInputDropdown1, keyboardInputDropdown2, keyboardInputDropdown3;

=======
>>>>>>> a75653e8
            var testItems = new string[10];
            int i = 0;
            while (i < items_to_add)
                testItems[i] = @"test " + i++;

            Add(styledDropdown = new StyledDropdown
            {
                Width = 150,
                Position = new Vector2(50, 70),
                Items = testItems.Select(item => new KeyValuePair<string, string>(item, item)),
            });

            Add(styledDropdownMenu2 = new StyledDropdown
            {
                Width = 150,
                Position = new Vector2(250, 70),
                Items = testItems.Select(item => new KeyValuePair<string, string>(item, item)),
            });
        }

        [Test]
        public void Basic()
        {
            var i = items_to_add;

            PlatformActionContainer platformActionContainer1, platformActionContainer2;

            Add(keyboardInputDropdown1 = new StyledDropdown
            {
                Width = 150,
                Position = new Vector2(450, 70),
                Items = testItems.Select(item => new KeyValuePair<string, string>(item, item)),
            });
            keyboardInputDropdown1.Menu.Height = 80;

            Add(platformActionContainer1 = new PlatformActionContainer
            {
                Child = keyboardInputDropdown2 = new StyledDropdown
                {
                    Width = 150,
                    Position = new Vector2(650, 70),
                    Items = testItems.Select(item => new KeyValuePair<string, string>(item, item)),
                }
            });
            keyboardInputDropdown2.Menu.Height = 80;

            Add(platformActionContainer2 = new PlatformActionContainer
            {
                Child = keyboardInputDropdown3 = new StyledDropdown
                {
                    Width = 150,
                    Position = new Vector2(850, 70),
                    Items = testItems.Select(item => new KeyValuePair<string, string>(item, item)),
                }
            });
            keyboardInputDropdown3.Menu.Height = 80;

            AddStep("click dropdown1", () => toggleDropdownViaClick(styledDropdown));
            AddAssert("dropdown is open", () => styledDropdown.Menu.State == MenuState.Open);

            AddRepeatStep("add item", () => styledDropdown.AddDropdownItem(@"test " + i, @"test " + i++), items_to_add);
            AddAssert("item count is correct", () => styledDropdown.Items.Count() == items_to_add * 2);

            AddStep("click item 13", () => styledDropdown.SelectItem(styledDropdown.Menu.Items[13]));

            AddAssert("dropdown1 is closed", () => styledDropdown.Menu.State == MenuState.Closed);
            AddAssert("item 13 is selected", () => styledDropdown.Current == styledDropdown.Items.ElementAt(13).Value);

            AddStep("select item 15", () => styledDropdown.Current.Value = styledDropdown.Items.ElementAt(15).Value);
            AddAssert("item 15 is selected", () => styledDropdown.Current == styledDropdown.Items.ElementAt(15).Value);

            AddStep("click dropdown1", () => toggleDropdownViaClick(styledDropdown));
            AddAssert("dropdown1 is open", () => styledDropdown.Menu.State == MenuState.Open);

            AddStep("click dropdown2", () => toggleDropdownViaClick(styledDropdownMenu2));

            AddAssert("dropdown1 is closed", () => styledDropdown.Menu.State == MenuState.Closed);
            AddAssert("dropdown2 is open", () => styledDropdownMenu2.Menu.State == MenuState.Open);

            AddStep("Select last item using down key", () =>
            {
                while (keyboardInputDropdown1.SelectedItem != keyboardInputDropdown1.Menu.DrawableMenuItems.Last().Item)
                {
                    keyboardInputDropdown1.Header.TriggerOnKeyDown(null, new KeyDownEventArgs { Key = Key.Down });
                    keyboardInputDropdown1.Header.TriggerOnKeyUp(null, new KeyUpEventArgs { Key = Key.Down });
                }
            });

            AddAssert("Last item is selected", () => keyboardInputDropdown1.SelectedItem == keyboardInputDropdown1.Menu.DrawableMenuItems.Last().Item);

            AddStep("Select first item using up key", () =>
            {
                while (keyboardInputDropdown1.SelectedItem != keyboardInputDropdown1.Menu.DrawableMenuItems.First().Item)
                {
                    keyboardInputDropdown1.Header.TriggerOnKeyDown(null, new KeyDownEventArgs { Key = Key.Up });
                    keyboardInputDropdown1.Header.TriggerOnKeyUp(null, new KeyUpEventArgs { Key = Key.Up });
                }
            });

            AddAssert("First item is selected", () => keyboardInputDropdown1.SelectedItem == keyboardInputDropdown1.Menu.DrawableMenuItems.First().Item);

            void performPlatformAction(PlatformAction action, PlatformActionContainer platformActionContainer, Drawable drawable)
            {
                var tIsHovered = drawable.IsHovered;
                var tHasFocus = drawable.HasFocus;

                drawable.IsHovered = true;
                drawable.HasFocus = true;

                platformActionContainer.TriggerPressed(action);
                platformActionContainer.TriggerReleased(action);

                drawable.IsHovered = tIsHovered;
                drawable.HasFocus = tHasFocus;
            }

            AddStep("Select last item", () => performPlatformAction(new PlatformAction(PlatformActionType.ListEnd), platformActionContainer1, keyboardInputDropdown2.Header));

            AddAssert("Last item selected", () => keyboardInputDropdown2.SelectedItem == keyboardInputDropdown2.Menu.DrawableMenuItems.Last().Item);

            AddStep("Select first item", () => performPlatformAction(new PlatformAction(PlatformActionType.ListStart), platformActionContainer1, keyboardInputDropdown2.Header));

            AddAssert("First item selected", () => keyboardInputDropdown2.SelectedItem == keyboardInputDropdown2.Menu.DrawableMenuItems.First().Item);

            AddStep("click keyboardInputDropdown3", () => toggleDropdownViaClick(keyboardInputDropdown3));
            AddAssert("dropdown is open", () => keyboardInputDropdown3.Menu.State == MenuState.Open);

            AddStep("Preselect last item using down key", () =>
            {
                while (keyboardInputDropdown3.Menu?.PreselectedItem?.Item != keyboardInputDropdown3.Menu.DrawableMenuItems.Last().Item)
                {
                    keyboardInputDropdown3.Menu.TriggerOnKeyDown(null, new KeyDownEventArgs { Key = Key.Down });
                    keyboardInputDropdown3.Menu.TriggerOnKeyUp(null, new KeyUpEventArgs { Key = Key.Down });
                }
            });

            AddAssert("Last item is preselected", () => keyboardInputDropdown3.Menu.PreselectedItem.Item == keyboardInputDropdown3.Menu.DrawableMenuItems.Last().Item);

            AddStep("Preselect first item using up key", () =>
            {
                while (keyboardInputDropdown3.Menu?.PreselectedItem?.Item != keyboardInputDropdown3.Menu.DrawableMenuItems.First().Item)
                {
                    keyboardInputDropdown3.Menu.TriggerOnKeyDown(null, new KeyDownEventArgs { Key = Key.Up });
                    keyboardInputDropdown3.Menu.TriggerOnKeyUp(null, new KeyUpEventArgs { Key = Key.Up });
                }
            });

            int lastVisibleIndexOnTheCurrentPage = 0;
            AddStep("Preselect last visible item on the current page", () =>
            {
                lastVisibleIndexOnTheCurrentPage = keyboardInputDropdown3.Menu.DrawableMenuItems.ToList().IndexOf(keyboardInputDropdown3.Menu.VisibleMenuItems.Last());
                keyboardInputDropdown3.Menu.TriggerOnKeyDown(null, new KeyDownEventArgs { Key = Key.PageDown });
                keyboardInputDropdown3.Menu.TriggerOnKeyUp(null, new KeyUpEventArgs { Key = Key.PageDown });
            });

            AddAssert("Last visible item on the current page preselected", () => keyboardInputDropdown3.PreselectedIndex == lastVisibleIndexOnTheCurrentPage);

            int lastVisibleIndexOnTheNextPage = 0;
            AddStep("Preselect last visible item on the next page", () =>
            {
                lastVisibleIndexOnTheNextPage = lastVisibleIndexOnTheCurrentPage + keyboardInputDropdown3.Menu.VisibleMenuItems.Count();
                keyboardInputDropdown3.Menu.TriggerOnKeyDown(null, new KeyDownEventArgs { Key = Key.PageDown });
                keyboardInputDropdown3.Menu.TriggerOnKeyUp(null, new KeyUpEventArgs { Key = Key.PageDown });
            });

            AddAssert("Last visible item on the next page preselected", () => keyboardInputDropdown3.PreselectedIndex == lastVisibleIndexOnTheNextPage);

            int firstVisibleIndexOnTheCurrentPage = 0;
            AddStep("Preselect first visible item on the current page", () =>
            {
                firstVisibleIndexOnTheCurrentPage = keyboardInputDropdown3.Menu.DrawableMenuItems.ToList().IndexOf(keyboardInputDropdown3.Menu.VisibleMenuItems.First());
                keyboardInputDropdown3.Menu.TriggerOnKeyDown(null, new KeyDownEventArgs { Key = Key.PageUp });
                keyboardInputDropdown3.Menu.TriggerOnKeyUp(null, new KeyUpEventArgs { Key = Key.PageUp });
            });

            AddAssert("First visible item on the current page preselected", () => keyboardInputDropdown3.PreselectedIndex == firstVisibleIndexOnTheCurrentPage);

            int firstVisibleIndexOnThePreviousPage = 0;
            AddStep("Preselect first visible item on the previous page", () =>
            {
                firstVisibleIndexOnThePreviousPage = firstVisibleIndexOnTheCurrentPage - keyboardInputDropdown3.Menu.VisibleMenuItems.Count();
                keyboardInputDropdown3.Menu.TriggerOnKeyDown(null, new KeyDownEventArgs { Key = Key.PageUp });
                keyboardInputDropdown3.Menu.TriggerOnKeyUp(null, new KeyUpEventArgs { Key = Key.PageUp });
            });

            AddAssert("First visible item on the previous page selected", () => keyboardInputDropdown3.PreselectedIndex == firstVisibleIndexOnThePreviousPage);

            AddAssert("First item is preselected", () => keyboardInputDropdown3.Menu.PreselectedItem.Item == keyboardInputDropdown3.Menu.DrawableMenuItems.First().Item);

            AddStep("Preselect last item", () => performPlatformAction(new PlatformAction(PlatformActionType.ListEnd), platformActionContainer2, keyboardInputDropdown3));

            AddAssert("Last item preselected", () => keyboardInputDropdown3.Menu.PreselectedItem.Item == keyboardInputDropdown3.Menu.DrawableMenuItems.Last().Item);

            AddStep("Preselect first item", () => performPlatformAction(new PlatformAction(PlatformActionType.ListStart), platformActionContainer2, keyboardInputDropdown3));

            AddAssert("First item preselected", () => keyboardInputDropdown3.Menu.PreselectedItem.Item == keyboardInputDropdown3.Menu.DrawableMenuItems.First().Item);
        }

        private void toggleDropdownViaClick(StyledDropdown dropdown)
        {
            InputManager.MoveMouseTo(dropdown.Children.First());
            InputManager.Click(MouseButton.Left);
        }

        private class StyledDropdown : BasicDropdown<string>
        {
            public new DropdownMenu Menu => base.Menu;

            protected override DropdownMenu CreateMenu() => new StyledDropdownMenu();

            protected override DropdownHeader CreateHeader() => new StyledDropdownHeader();

            internal new DropdownMenuItem<string> SelectedItem => base.SelectedItem;

            public void SelectItem(MenuItem item) => ((StyledDropdownMenu)Menu).SelectItem(item);

            public int SelectedIndex => Menu.DrawableMenuItems.Select(d => d.Item).ToList().IndexOf(SelectedItem);
            public int PreselectedIndex => Menu.DrawableMenuItems.ToList().IndexOf(Menu.PreselectedItem);

            private class StyledDropdownMenu : DropdownMenu
            {
                public void SelectItem(MenuItem item) => Children.FirstOrDefault(c => c.Item == item)?
                    .TriggerEvent(new ClickEvent(GetContainingInputManager().CurrentState, MouseButton.Left));
            }
        }

        private class StyledDropdownHeader : DropdownHeader
        {
            private readonly SpriteText label;

            protected internal override string Label
            {
                get { return label.Text; }
                set { label.Text = value; }
            }

            public StyledDropdownHeader()
            {
                Foreground.Padding = new MarginPadding(4);
                BackgroundColour = new Color4(255, 255, 255, 100);
                BackgroundColourHover = Color4.HotPink;
                Children = new[]
                {
                    label = new SpriteText(),
                };
            }
        }
    }
}<|MERGE_RESOLUTION|>--- conflicted
+++ resolved
@@ -3,16 +3,12 @@
 
 using System.Collections.Generic;
 using System.Linq;
-using NUnit.Framework;
 using osu.Framework.Graphics;
 using osu.Framework.Graphics.Sprites;
 using osu.Framework.Graphics.UserInterface;
-<<<<<<< HEAD
 using osu.Framework.Input;
-using osu.Framework.Input.EventArgs;
-=======
 using osu.Framework.Input.Events;
->>>>>>> a75653e8
+using osu.Framework.Input.States;
 using osu.Framework.Testing;
 using OpenTK;
 using OpenTK.Graphics;
@@ -23,15 +19,10 @@
     public class TestCaseDropdownBox : ManualInputManagerTestCase
     {
         private const int items_to_add = 10;
-        private readonly StyledDropdown styledDropdown, styledDropdownMenu2;
+        private readonly StyledDropdown styledDropdown, styledDropdownMenu2, keyboardInputDropdown1, keyboardInputDropdown2, keyboardInputDropdown3;
 
         public TestCaseDropdownBox()
         {
-<<<<<<< HEAD
-            StyledDropdown styledDropdown, styledDropdownMenu2, keyboardInputDropdown1, keyboardInputDropdown2, keyboardInputDropdown3;
-
-=======
->>>>>>> a75653e8
             var testItems = new string[10];
             int i = 0;
             while (i < items_to_add)
@@ -50,12 +41,6 @@
                 Position = new Vector2(250, 70),
                 Items = testItems.Select(item => new KeyValuePair<string, string>(item, item)),
             });
-        }
-
-        [Test]
-        public void Basic()
-        {
-            var i = items_to_add;
 
             PlatformActionContainer platformActionContainer1, platformActionContainer2;
 
@@ -115,8 +100,8 @@
             {
                 while (keyboardInputDropdown1.SelectedItem != keyboardInputDropdown1.Menu.DrawableMenuItems.Last().Item)
                 {
-                    keyboardInputDropdown1.Header.TriggerOnKeyDown(null, new KeyDownEventArgs { Key = Key.Down });
-                    keyboardInputDropdown1.Header.TriggerOnKeyUp(null, new KeyUpEventArgs { Key = Key.Down });
+                    keyboardInputDropdown1.Header.TriggerEvent(new KeyDownEvent(new InputState(), Key.Down));
+                    keyboardInputDropdown1.Header.TriggerEvent(new KeyUpEvent(new InputState(), Key.Down));
                 }
             });
 
@@ -126,8 +111,8 @@
             {
                 while (keyboardInputDropdown1.SelectedItem != keyboardInputDropdown1.Menu.DrawableMenuItems.First().Item)
                 {
-                    keyboardInputDropdown1.Header.TriggerOnKeyDown(null, new KeyDownEventArgs { Key = Key.Up });
-                    keyboardInputDropdown1.Header.TriggerOnKeyUp(null, new KeyUpEventArgs { Key = Key.Up });
+                    keyboardInputDropdown1.Header.TriggerEvent(new KeyDownEvent(new InputState(), Key.Up));
+                    keyboardInputDropdown1.Header.TriggerEvent(new KeyUpEvent(new InputState(), Key.Up));
                 }
             });
 
@@ -163,8 +148,8 @@
             {
                 while (keyboardInputDropdown3.Menu?.PreselectedItem?.Item != keyboardInputDropdown3.Menu.DrawableMenuItems.Last().Item)
                 {
-                    keyboardInputDropdown3.Menu.TriggerOnKeyDown(null, new KeyDownEventArgs { Key = Key.Down });
-                    keyboardInputDropdown3.Menu.TriggerOnKeyUp(null, new KeyUpEventArgs { Key = Key.Down });
+                    keyboardInputDropdown3.Menu.TriggerEvent(new KeyDownEvent(new InputState(), Key.Down));
+                    keyboardInputDropdown3.Menu.TriggerEvent(new KeyUpEvent(new InputState(), Key.Down));
                 }
             });
 
@@ -174,8 +159,8 @@
             {
                 while (keyboardInputDropdown3.Menu?.PreselectedItem?.Item != keyboardInputDropdown3.Menu.DrawableMenuItems.First().Item)
                 {
-                    keyboardInputDropdown3.Menu.TriggerOnKeyDown(null, new KeyDownEventArgs { Key = Key.Up });
-                    keyboardInputDropdown3.Menu.TriggerOnKeyUp(null, new KeyUpEventArgs { Key = Key.Up });
+                    keyboardInputDropdown3.Menu.TriggerEvent(new KeyDownEvent(new InputState(), Key.Up));
+                    keyboardInputDropdown3.Menu.TriggerEvent(new KeyUpEvent(new InputState(), Key.Up));
                 }
             });
 
@@ -183,8 +168,8 @@
             AddStep("Preselect last visible item on the current page", () =>
             {
                 lastVisibleIndexOnTheCurrentPage = keyboardInputDropdown3.Menu.DrawableMenuItems.ToList().IndexOf(keyboardInputDropdown3.Menu.VisibleMenuItems.Last());
-                keyboardInputDropdown3.Menu.TriggerOnKeyDown(null, new KeyDownEventArgs { Key = Key.PageDown });
-                keyboardInputDropdown3.Menu.TriggerOnKeyUp(null, new KeyUpEventArgs { Key = Key.PageDown });
+                keyboardInputDropdown3.Menu.TriggerEvent(new KeyDownEvent(new InputState(), Key.PageDown));
+                keyboardInputDropdown3.Menu.TriggerEvent(new KeyUpEvent(new InputState(), Key.PageDown));
             });
 
             AddAssert("Last visible item on the current page preselected", () => keyboardInputDropdown3.PreselectedIndex == lastVisibleIndexOnTheCurrentPage);
@@ -193,8 +178,8 @@
             AddStep("Preselect last visible item on the next page", () =>
             {
                 lastVisibleIndexOnTheNextPage = lastVisibleIndexOnTheCurrentPage + keyboardInputDropdown3.Menu.VisibleMenuItems.Count();
-                keyboardInputDropdown3.Menu.TriggerOnKeyDown(null, new KeyDownEventArgs { Key = Key.PageDown });
-                keyboardInputDropdown3.Menu.TriggerOnKeyUp(null, new KeyUpEventArgs { Key = Key.PageDown });
+                keyboardInputDropdown3.Menu.TriggerEvent(new KeyDownEvent(new InputState(), Key.PageDown));
+                keyboardInputDropdown3.Menu.TriggerEvent(new KeyUpEvent(new InputState(), Key.PageDown));
             });
 
             AddAssert("Last visible item on the next page preselected", () => keyboardInputDropdown3.PreselectedIndex == lastVisibleIndexOnTheNextPage);
@@ -203,8 +188,8 @@
             AddStep("Preselect first visible item on the current page", () =>
             {
                 firstVisibleIndexOnTheCurrentPage = keyboardInputDropdown3.Menu.DrawableMenuItems.ToList().IndexOf(keyboardInputDropdown3.Menu.VisibleMenuItems.First());
-                keyboardInputDropdown3.Menu.TriggerOnKeyDown(null, new KeyDownEventArgs { Key = Key.PageUp });
-                keyboardInputDropdown3.Menu.TriggerOnKeyUp(null, new KeyUpEventArgs { Key = Key.PageUp });
+                keyboardInputDropdown3.Menu.TriggerEvent(new KeyDownEvent(new InputState(), Key.PageUp));
+                keyboardInputDropdown3.Menu.TriggerEvent(new KeyUpEvent(new InputState(), Key.PageUp));
             });
 
             AddAssert("First visible item on the current page preselected", () => keyboardInputDropdown3.PreselectedIndex == firstVisibleIndexOnTheCurrentPage);
@@ -213,8 +198,8 @@
             AddStep("Preselect first visible item on the previous page", () =>
             {
                 firstVisibleIndexOnThePreviousPage = firstVisibleIndexOnTheCurrentPage - keyboardInputDropdown3.Menu.VisibleMenuItems.Count();
-                keyboardInputDropdown3.Menu.TriggerOnKeyDown(null, new KeyDownEventArgs { Key = Key.PageUp });
-                keyboardInputDropdown3.Menu.TriggerOnKeyUp(null, new KeyUpEventArgs { Key = Key.PageUp });
+                keyboardInputDropdown3.Menu.TriggerEvent(new KeyDownEvent(new InputState(), Key.PageUp));
+                keyboardInputDropdown3.Menu.TriggerEvent(new KeyUpEvent(new InputState(), Key.PageUp));
             });
 
             AddAssert("First visible item on the previous page selected", () => keyboardInputDropdown3.PreselectedIndex == firstVisibleIndexOnThePreviousPage);
